--- conflicted
+++ resolved
@@ -1,6 +1,4 @@
 # 0.3.0 - Unreleased
-
-<<<<<<< HEAD
 
 * Compeletly rebuilt database driver to use the [KnexJS](https://knexjs.org/) query builder. #174
     * **Upgrades of existing SQLite databases must be performed from v0.2.3**
@@ -9,10 +7,8 @@
     * Conversion of existing databases is up to the user. We recommend starting a new database due to issues we've encountered trying the process. 
     * This is super BETA, it has been tested as best as possible but bugs WILL exist. Please report via github bugtracker. 
     * Database upgrades are now handled by migration files to make upgrades easier in the future. 
-=======
 * Fix display issues on large resolution mobile devices #241
 * Update old repository URL in package.json #240
->>>>>>> 0ed00671
 * Add ability to select the icon size on the homepage #239
 * Fix 404 error when trailing slash added to hostname in client config #223
 * Patch Total.js CVE #232
