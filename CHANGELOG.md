--- conflicted
+++ resolved
@@ -1,11 +1,7 @@
-<<<<<<< HEAD
-# 0.3.x - 2022-06-13
-* Added support for non-standard ports when connecting to mysql databases @MitchDrage
-=======
 # 0.3.12 - TBD
 * Refresh alias automatically when single capcode alias is updated @geelongmicrosoldering
 * Fix CSS Layout of Buttons on mobile devices #513 @geelongmicrosoldering
->>>>>>> 257a6526
+* Added support for non-standard ports when connecting to mysql databases @MitchDrage
 
 # 0.3.11e - 2022-01-19
 * [HOTFIX ] Downgrade installed version of multimon-ng @marshyonline
