﻿# 0.3.8 - Unreleased

* Add CSV Export for Aliases #383 #388 @DanrwAU
* Add Theme support #385 @DanrwAU
* Docker documentation update #387 @SloCompTech
* Implement FontAwesome 5 #389 @Maaaaattee @DanrwAU 
<<<<<<< HEAD
* Add CSV Import for Aliases #392 @DanrwAU
=======
* Fix typo for readability #390 @RyanUnderwood  
>>>>>>> 4d562b3e

# 0.3.7 - 2020-04-21

* Add Oracle support because why the heck not #345 @davidmckenzie
* Fix new FLEX multimon format #357 @davidmckenzie
* ~~Changed FontAwesome to v5.13.0 + Switched to cdnjs.cloudflare.com to serve #365 @MaxwellDPS~~
* Docker Improvements and Auto-build with dockerhub #367 @SloCompTech
* ~~Add FontAwesome Shims to make 0.3.7 non-breaking #369 @DanrwAU~~
* Fix Agency Searching crashing applicaiton #370 @DanrwAU
* Docker: Fix for saving config in docker if changed UID,GID #376 @SloCompTech
* Docker: Multistage build #377 @SloCompTech
* Add option to relocate searchbar #378 @marshyonline, @DanrWAU

Note: FontAwesome V5 removed due to compatibility issues

# 0.3.6 - 2020-03-19

* Add Generic Webhook plugin #325 @stubbers
* Cleanup legacy DB code, add more logging to Knex #335 @DanrwAU
* GA De-Dupe - Resolved Dupe GA Hits. @marshyonline
* Add front page popout. @marshyonline
* Fix mixed content errors on admin panel @davidmckenzie
* Fix Knex serialisation #343 @davidmckenzie
* Enable Help Button @marshyonline

# 0.3.5 - 2019-09-06

* Add Knex logging to Winston #311 @DanrwAU
* Fix incorrect setting in default.json #310 @DanrwAU
* Add Google Analytics Support @Marshyonline
* Change Footer link to Pagermon Repo to prevent tracking @marshyonline
* Add Login_Failed to failed login URL to allow Log Scanners to detect failed logins easier. @marshyonline

# 0.3.4 - 2019-08-22

* Fix error handling of messagerepeat plugin #304 @DanrwAU
* Add support for Azure Application Insights #306 @DanrwAU
* Fix Vulnerability in capcodeCheck route leaking capcodes and plugin data #308 @DanrwAU @marshyonline

# 0.3.3 - 2019-08-14

* Fixed Messages/id route #295 @SloCompTech
* Added Prowl-Plugin. Very similar to Pushover, but just for iOS and a little different. #293 #297 @eopo
* Fix security vulnerability - capcode route security in v0.2.2 did not account for the case sensitivity of route URIs. #292 @davidmckenzie (Thanks to TallTechDude for picking this up!)
* Add Agency route to the API to allow listing of distinct agencies. Not used in the application as yet. #300 @DanrwAU
* Add PDW Admin Override. Allow's admins to see messages that would normally be filtered by PDWMode, to allow creation of aliases/full visibility of received messages. #298 @marshyonline @DanrwAU
* Fix duplicate message checking when multiple clients are sending the same message #301 @DanrwAU
* Really fix duplicate message handling by adding tech debt #302 @davidmckenzie

# 0.3.2 - 2019-05-15

**MySQL/MariaDB Upgrades from 0.3.0/0.3.1 aren't possible. Databases will need to be recreated and data re-imported.**

**Fixes DoS Vulerability in search handling** #286, #288 @davidmckenzie

* Multiple Bugfixes and cleanups for Knex. Mainly around MySQL/MariaDB #281 @DanrwAU
    * Makes DB Settings required when MySQL/MariaDB Selected
    * Removes MariaDB specific settings, Knex uses the MySQL library to drive MariaDB
    * Removes old Debugging Code
    * Removes custom Trigger for creating capcodes
    * Sets capcodes.id column to correct autoincrementing type - ***BREAKING CHANGE***
    * Set's Foreign Key correctly between messages.alias_id and capcodes.id 
    * Sets correct Charset and Collation for MariaDB Compatibility 
* Add sticky buttons to all pages, standardize size and layout. #275 @DanrwAU
* Plugin: Shell Script Plugin #154 @all3kcis


# 0.3.1 - 2019-05-07

* **Fixes DoS vulnerability in search handling** #278 @davidmckenzie
* Remove stripping of double quotes from messages #274 @DanrwAU
* Hide database password and add visible toggle #273 @DanrwAU
* Resolve migration did not return a promise errors #272 @DanrwAU

# 0.3.0 - 2019-04-28

**Upgrade Notes:** 
This is a major release with a complete rewrite of all database queries. 

This may result in unintended or different behaviour to previous versions, in testing this has mainly been around searching. 

Upgrades are only possible from version **0.2.3**, if you are on a lower version than this, you must first upgrade to 0.2.3 then upgrade to 0.3.0 

**PLEASE ENSURE YOU TAKE A FULL BACKUP BEFORE PERFORMING THE UPGRADE** 

* Compeletly rebuilt database driver to use the [KnexJS](https://knexjs.org/) query builder. #174 @DanrwAU
    * **Upgrades of existing SQLite databases must be performed from v0.2.3**
    * Adds  **EXPERIMENTAL** support for **MySQL** - This is used at users own risk, limited testing has been performed however not recommended for production. 
    * MariaDB may also work however this has not been tested at all.
    * Conversion of existing databases is up to the user. We recommend starting a new database if you would like to switch to MySQL.
    * This is super BETA, it has been tested as best as possible but bugs WILL exist. Please report via github bugtracker. 
    * Database upgrades are now handled by migration files to make upgrades easier in the future. 

* Convince Winston to follow the laws of Physics #251 @DanrwAU
* More complete docker support #243, #249 @nicko170
* Fix display issues on large resolution mobile devices #241, #253 @DanrwAU
* Update old repository URL in package.json and index.ejs #240 #252 #263 @DanrwAU @WasThisUsernameTaken
* Add ability to select the icon size on the homepage #239 @DanrwAU
* Fix 404 error when trailing slash added to hostname in client config #223 @DanrwAU
* Patch Total.js CVE #232 @marshyonline
* Message Repeat Plugin #222 @marshyonline
* Parse timestamps in messages #72 @davidmckenzie
* Compatibility with multimon timestamp option #57 @davidmckenzie
* Fix URL state not updating properly on Firefox #229 @davidmckenzie
* Updates import.js to support generic CSV import #260 @davidmckenzie
* Added Gotify Plugin #257 @ryaneast

# 0.2.3 - 2019-02-05

* Fix cookies expiring on browser close #206
* Fix refresh aliases button not appearing #194
* Remove solid white background from Icon images #216
* Fix capcode route not allowing API authentication #218

# 0.2.2 - 2019-01-15

* Fix security vulnerability - /api/capcodes route unsecured and leaking confidential info when hideCapcode and secMode both disabled

# 0.2.1 - 2019-01-13

* Added CHANGELOG.md (hey, that's this thing!) #192
* Stopped naughty Winston from modifying objects #152
* Added missing dependencies #153
* Updated README.md #163
* Added regex replacement plugin #172
* Client script now properly handles "KFC" flags #173
* Client script now retries sending messages 10 times before it gives up and goes back to napping #173
* Added additional index for... indexing things #181
* Update documentation to point to correct FA icons #182
* Added PDW to PagerMon python client script #183
* Added User-Agent to Powershell client script #184
* Fixed bug on Pushover plugin when configuration partially missing #186
* Made cookie hostname configuration optional, to make bad stuff less bad #188
* Added optional flag to include function codes with address on POCSAG messages #191


# 0.2.0 - 2018-12-06

* All notification engines (Telegram, Discord, etc.) have been moved to independent plugins that can be enabled/disabled globally and per-alias
* Plugins exist for Discord, Microsoft Teams, Pushover, SMTP, Slack, Telegram, Twitter #142
* Added plugin to filter out messages before processing
* Plugin configuration is now stored in one big char column that holds JSON
* Migrated to Winston logging so that the loglevel option actually works
* Logging for HTTP vs all other things are now segregated in files under the log directory
* Messages now sort by timestamp instead of id #148 
* Minimum address length bumped down to 2 for compatibility with POCSAG1200 #145 
* Improvements to security mode make it more secure and stuff #118 / #136
* History state pushed to browser on page or search #120
* Cookies now work on www and non-www domains when set properly in ENV vars #121
* Clicking on things now makes pretty popovers #123
* Duplicate message filtering can now be based on time, instead of last x messages #126
* Fragmented FLEX messages are now (almost) handled properly #110
* Started to actually reference PRs in change notes.

# 0.1.8 - 2018-08-20

* Search capability has been refactored to depend on the Full Text Search (FTS3) module of SQLite. Database structure should be automagically updated on first start, however if you encounter any issues please see #102.
* Dependencies updated to fix a few security vulnerabilities.

*(Note: Despite the introduction of searching capabilities, the release notes for 0.1.7 are still missing. If found, please escort to your nearest developer.)*

# 0.1.6 - 2018-08-20

* Adds the ability for pushover notifications to be sent to a different destination on a per-alias basis
* Make the 'edit alias' links on homepage open in new window
* Add option to hide capcodes and source column from main UI unless admin
* Fix for multimon's curious encoding of square brackets
* Client console output uses the padded address for prettier text alignment
* Fix for an undefined body in response under certain conditions

# 0.1.5 - 2018-04-24

* Adds email support

# 0.1.4 - 2017-08-15

* Adds pushover notifications

# 0.1.3 - 2017-06-30

This release contains a huge number of changes to the database structure, as well as a complete refactor of huge chunks of the API. Please ensure instructions are read and understood before upgrading:

### [Upgrade Instructions](https://github.com/davidmckenzie/pagermon/wiki/0.1.3-Upgrade-Instructions)

#### Change Notes
* Massive performance optimisation
* Change to stricter capcode alias matching
* Client updated to send new capcode format, and new message format
* Many minor tweaks and bugfixes
* [Wiki](https://github.com/davidmckenzie/pagermon/wiki) has been created (it's really empty at the moment).

# 0.1.2 - 2017-06-24

This release mostly contains bug fixes and minor UI tweaks.
* Updated documentation
* Cdnjs and unpkg includes now explicitly specify HTTPS
* Fixed bug with async loading of includes
* Added FLEX support and expanded POCSAG to include other bitrates
* Capcodes can now be longer than 7 chars
* Fixed bug with special chars in messages, improved sanitisation
* Prevented inappropriate database closing
* Refactored the message pushing system:
  * Incoming messages obey filters
  * Ignored messages are now actually ignored
  * Socket emit sends full message, instead of instructing clients to get it themselves (reduces load on DB and number of HTTP calls)
* Browser now scrolls to top when clicking on a filter
* Banner alerts now fade after 3 seconds
* Some minor code cleanup and cute little puppies

# 0.1.1 - 2017-06-14

* Added a regex aliasing feature - allows you to set labels for specific search strings, which are displayed in a tooltip when hovering over the search match.
* Added a 'source' column to the messages table - allows you to visually differentiate between messages that come from different systems or locations

# 0.1.0 - 2017-06-12

✨ Initial release<|MERGE_RESOLUTION|>--- conflicted
+++ resolved
@@ -4,11 +4,8 @@
 * Add Theme support #385 @DanrwAU
 * Docker documentation update #387 @SloCompTech
 * Implement FontAwesome 5 #389 @Maaaaattee @DanrwAU 
-<<<<<<< HEAD
+* Fix typo for readability #390 @RyanUnderwood  
 * Add CSV Import for Aliases #392 @DanrwAU
-=======
-* Fix typo for readability #390 @RyanUnderwood  
->>>>>>> 4d562b3e
 
 # 0.3.7 - 2020-04-21
 
