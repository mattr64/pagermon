--- conflicted
+++ resolved
@@ -17,13 +17,8 @@
     * Database upgrades are now handled by migration files to make upgrades easier in the future. 
 * Convince Winston to follow the laws of Physics #251
 * More complete docker support #243, #249
-<<<<<<< HEAD
-* Fix display issues on large resolution mobile devices #241
+* Fix display issues on large resolution mobile devices #241, #253
 * Update old repository URL in package.json and index.ejs #240 #252
-=======
-* Fix display issues on large resolution mobile devices #241, #253
-* Update old repository URL in package.json #240
->>>>>>> 7c3b5d13
 * Add ability to select the icon size on the homepage #239
 * Fix 404 error when trailing slash added to hostname in client config #223
 * Patch Total.js CVE #232
