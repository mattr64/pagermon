--- conflicted
+++ resolved
@@ -2,12 +2,9 @@
 # 0.3.12 - TBD
 * Refresh alias automatically when single capcode alias is updated @geelongmicrosoldering
 * Fix CSS Layout of Buttons on mobile devices #513 @geelongmicrosoldering
-<<<<<<< HEAD
-* Added support for multi-target push notifications in Pushover, Telegram and Prowl @eopo
-=======
 * Added support for non-standard ports when connecting to mysql databases @MitchDrage
 * Change includes to HTTPS to support [CORS-RFC1918](https://wicg.github.io/private-network-access/) @e-bits
->>>>>>> 1e37d8e3
+* Added support for multi-target push notifications in Pushover, Telegram and Prowl @eopo
 
 # 0.3.11e - 2022-01-19
 * [HOTFIX ] Downgrade installed version of multimon-ng @marshyonline
