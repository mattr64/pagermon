--- conflicted
+++ resolved
@@ -1,14 +1,10 @@
 # 0.3.1 - Unreleased
 
-<<<<<<< HEAD
 * Hide database password and add visible toggle #273 @DanrwAU
-
-# 0.3.0 - Unreleased
-=======
-* Resolve migration did not return a promise errors 
+* Resolve migration did not return a promise errors #272 @DanrwAU
 
 # 0.3.0 - 2019-04-28
->>>>>>> 1ab43606
+
 **Upgrade Notes:** 
 This is a major release with a complete rewrite of all database queries. 
 
