--- conflicted
+++ resolved
@@ -1,13 +1,8 @@
-<<<<<<< HEAD
 # 0.3.3 - Unreleased
 
 * Fixed Messages/id route #295 @SloCompTech
-=======
-# 0.3.3 - 2019-07-11
-
-* Added Prowl-Plugin. Very similar to Pushover, but just for iOS and a little different.
-* Fix security vulnerability - capcode route security in v0.2.2 did not account for the case sensitivity of route URIs. @davidmckenzie (Thanks to TallTechDude for picking this up!)
->>>>>>> b6f6be17
+* Added Prowl-Plugin. Very similar to Pushover, but just for iOS and a little different. #293 @eopo
+* Fix security vulnerability - capcode route security in v0.2.2 did not account for the case sensitivity of route URIs. #292 @davidmckenzie (Thanks to TallTechDude for picking this up!)
 
 # 0.3.2 - 2019-05-15
 
