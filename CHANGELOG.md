--- conflicted
+++ resolved
@@ -1,10 +1,7 @@
 # 0.3.12 - TBD
 * Refresh alias automatically when single capcode alias is updated @geelongmicrosoldering
-<<<<<<< HEAD
-* Added Alias Description Helpers - Alias Template, FontAwesome @geelongmicrosoldering
-=======
+* Added Alias Description Helpers - Alias Template, FontAwesome #514 @geelongmicrosoldering
 * Fix CSS Layout of Buttons on mobile devices #513 @geelongmicrosoldering
->>>>>>> 4e547f14
 
 # 0.3.11e - 2022-01-19
 * [HOTFIX ] Downgrade installed version of multimon-ng @marshyonline
