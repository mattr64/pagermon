﻿# 0.3.7 - Unreleased

* Add Oracle support because why the heck not #345 @davidmckenzie
* Fix new FLEX multimon format #357 @davidmckenzie
* Changed FontAwesome to v5.13.0 + Switched to cdnjs.cloudflare.com to serve #365 @MaxwellDPS
* Docker Improvements and Auto-build with dockerhub #367 @SloCompTech
* Add FontAwesome Shims to make 0.3.7 non-breaking #369 @DanrwAU
<<<<<<< HEAD
* Docker: Fix for saving config in docker if changed UID,GID #376 @SloCompTech
=======
* Fix Agency Searching crashing applicaiton #370 @DanrwAU
>>>>>>> 5151017f

# 0.3.6 - 2020-03-19

* Add Generic Webhook plugin #325 @stubbers
* Cleanup legacy DB code, add more logging to Knex #335 @DanrwAU
* GA De-Dupe - Resolved Dupe GA Hits. @marshyonline
* Add front page popout. @marshyonline
* Fix mixed content errors on admin panel @davidmckenzie
* Fix Knex serialisation #343 @davidmckenzie
* Enable Help Button @marshyonline

# 0.3.5 - 2019-09-06

* Add Knex logging to Winston #311 @DanrwAU
* Fix incorrect setting in default.json #310 @DanrwAU
* Add Google Analytics Support @Marshyonline
* Change Footer link to Pagermon Repo to prevent tracking @marshyonline
* Add Login_Failed to failed login URL to allow Log Scanners to detect failed logins easier. @marshyonline

# 0.3.4 - 2019-08-22

* Fix error handling of messagerepeat plugin #304 @DanrwAU
* Add support for Azure Application Insights #306 @DanrwAU
* Fix Vulnerability in capcodeCheck route leaking capcodes and plugin data #308 @DanrwAU @marshyonline

# 0.3.3 - 2019-08-14

* Fixed Messages/id route #295 @SloCompTech
* Added Prowl-Plugin. Very similar to Pushover, but just for iOS and a little different. #293 #297 @eopo
* Fix security vulnerability - capcode route security in v0.2.2 did not account for the case sensitivity of route URIs. #292 @davidmckenzie (Thanks to TallTechDude for picking this up!)
* Add Agency route to the API to allow listing of distinct agencies. Not used in the application as yet. #300 @DanrwAU
* Add PDW Admin Override. Allow's admins to see messages that would normally be filtered by PDWMode, to allow creation of aliases/full visibility of received messages. #298 @marshyonline @DanrwAU
* Fix duplicate message checking when multiple clients are sending the same message #301 @DanrwAU
* Really fix duplicate message handling by adding tech debt #302 @davidmckenzie

# 0.3.2 - 2019-05-15

**MySQL/MariaDB Upgrades from 0.3.0/0.3.1 aren't possible. Databases will need to be recreated and data re-imported.**

**Fixes DoS Vulerability in search handling** #286, #288 @davidmckenzie

* Multiple Bugfixes and cleanups for Knex. Mainly around MySQL/MariaDB #281 @DanrwAU
    * Makes DB Settings required when MySQL/MariaDB Selected
    * Removes MariaDB specific settings, Knex uses the MySQL library to drive MariaDB
    * Removes old Debugging Code
    * Removes custom Trigger for creating capcodes
    * Sets capcodes.id column to correct autoincrementing type - ***BREAKING CHANGE***
    * Set's Foreign Key correctly between messages.alias_id and capcodes.id 
    * Sets correct Charset and Collation for MariaDB Compatibility 
* Add sticky buttons to all pages, standardize size and layout. #275 @DanrwAU
* Plugin: Shell Script Plugin #154 @all3kcis


# 0.3.1 - 2019-05-07

* **Fixes DoS vulnerability in search handling** #278 @davidmckenzie
* Remove stripping of double quotes from messages #274 @DanrwAU
* Hide database password and add visible toggle #273 @DanrwAU
* Resolve migration did not return a promise errors #272 @DanrwAU

# 0.3.0 - 2019-04-28

**Upgrade Notes:** 
This is a major release with a complete rewrite of all database queries. 

This may result in unintended or different behaviour to previous versions, in testing this has mainly been around searching. 

Upgrades are only possible from version **0.2.3**, if you are on a lower version than this, you must first upgrade to 0.2.3 then upgrade to 0.3.0 

**PLEASE ENSURE YOU TAKE A FULL BACKUP BEFORE PERFORMING THE UPGRADE** 

* Compeletly rebuilt database driver to use the [KnexJS](https://knexjs.org/) query builder. #174 @DanrwAU
    * **Upgrades of existing SQLite databases must be performed from v0.2.3**
    * Adds  **EXPERIMENTAL** support for **MySQL** - This is used at users own risk, limited testing has been performed however not recommended for production. 
    * MariaDB may also work however this has not been tested at all.
    * Conversion of existing databases is up to the user. We recommend starting a new database if you would like to switch to MySQL.
    * This is super BETA, it has been tested as best as possible but bugs WILL exist. Please report via github bugtracker. 
    * Database upgrades are now handled by migration files to make upgrades easier in the future. 

* Convince Winston to follow the laws of Physics #251 @DanrwAU
* More complete docker support #243, #249 @nicko170
* Fix display issues on large resolution mobile devices #241, #253 @DanrwAU
* Update old repository URL in package.json and index.ejs #240 #252 #263 @DanrwAU @WasThisUsernameTaken
* Add ability to select the icon size on the homepage #239 @DanrwAU
* Fix 404 error when trailing slash added to hostname in client config #223 @DanrwAU
* Patch Total.js CVE #232 @marshyonline
* Message Repeat Plugin #222 @marshyonline
* Parse timestamps in messages #72 @davidmckenzie
* Compatibility with multimon timestamp option #57 @davidmckenzie
* Fix URL state not updating properly on Firefox #229 @davidmckenzie
* Updates import.js to support generic CSV import #260 @davidmckenzie
* Added Gotify Plugin #257 @ryaneast

# 0.2.3 - 2019-02-05

* Fix cookies expiring on browser close #206
* Fix refresh aliases button not appearing #194
* Remove solid white background from Icon images #216
* Fix capcode route not allowing API authentication #218

# 0.2.2 - 2019-01-15

* Fix security vulnerability - /api/capcodes route unsecured and leaking confidential info when hideCapcode and secMode both disabled

# 0.2.1 - 2019-01-13

* Added CHANGELOG.md (hey, that's this thing!) #192
* Stopped naughty Winston from modifying objects #152
* Added missing dependencies #153
* Updated README.md #163
* Added regex replacement plugin #172
* Client script now properly handles "KFC" flags #173
* Client script now retries sending messages 10 times before it gives up and goes back to napping #173
* Added additional index for... indexing things #181
* Update documentation to point to correct FA icons #182
* Added PDW to PagerMon python client script #183
* Added User-Agent to Powershell client script #184
* Fixed bug on Pushover plugin when configuration partially missing #186
* Made cookie hostname configuration optional, to make bad stuff less bad #188
* Added optional flag to include function codes with address on POCSAG messages #191


# 0.2.0 - 2018-12-06

* All notification engines (Telegram, Discord, etc.) have been moved to independent plugins that can be enabled/disabled globally and per-alias
* Plugins exist for Discord, Microsoft Teams, Pushover, SMTP, Slack, Telegram, Twitter #142
* Added plugin to filter out messages before processing
* Plugin configuration is now stored in one big char column that holds JSON
* Migrated to Winston logging so that the loglevel option actually works
* Logging for HTTP vs all other things are now segregated in files under the log directory
* Messages now sort by timestamp instead of id #148 
* Minimum address length bumped down to 2 for compatibility with POCSAG1200 #145 
* Improvements to security mode make it more secure and stuff #118 / #136
* History state pushed to browser on page or search #120
* Cookies now work on www and non-www domains when set properly in ENV vars #121
* Clicking on things now makes pretty popovers #123
* Duplicate message filtering can now be based on time, instead of last x messages #126
* Fragmented FLEX messages are now (almost) handled properly #110
* Started to actually reference PRs in change notes.

# 0.1.8 - 2018-08-20

* Search capability has been refactored to depend on the Full Text Search (FTS3) module of SQLite. Database structure should be automagically updated on first start, however if you encounter any issues please see #102.
* Dependencies updated to fix a few security vulnerabilities.

*(Note: Despite the introduction of searching capabilities, the release notes for 0.1.7 are still missing. If found, please escort to your nearest developer.)*

# 0.1.6 - 2018-08-20

* Adds the ability for pushover notifications to be sent to a different destination on a per-alias basis
* Make the 'edit alias' links on homepage open in new window
* Add option to hide capcodes and source column from main UI unless admin
* Fix for multimon's curious encoding of square brackets
* Client console output uses the padded address for prettier text alignment
* Fix for an undefined body in response under certain conditions

# 0.1.5 - 2018-04-24

* Adds email support

# 0.1.4 - 2017-08-15

* Adds pushover notifications

# 0.1.3 - 2017-06-30

This release contains a huge number of changes to the database structure, as well as a complete refactor of huge chunks of the API. Please ensure instructions are read and understood before upgrading:

### [Upgrade Instructions](https://github.com/davidmckenzie/pagermon/wiki/0.1.3-Upgrade-Instructions)

#### Change Notes
* Massive performance optimisation
* Change to stricter capcode alias matching
* Client updated to send new capcode format, and new message format
* Many minor tweaks and bugfixes
* [Wiki](https://github.com/davidmckenzie/pagermon/wiki) has been created (it's really empty at the moment).

# 0.1.2 - 2017-06-24

This release mostly contains bug fixes and minor UI tweaks.
* Updated documentation
* Cdnjs and unpkg includes now explicitly specify HTTPS
* Fixed bug with async loading of includes
* Added FLEX support and expanded POCSAG to include other bitrates
* Capcodes can now be longer than 7 chars
* Fixed bug with special chars in messages, improved sanitisation
* Prevented inappropriate database closing
* Refactored the message pushing system:
  * Incoming messages obey filters
  * Ignored messages are now actually ignored
  * Socket emit sends full message, instead of instructing clients to get it themselves (reduces load on DB and number of HTTP calls)
* Browser now scrolls to top when clicking on a filter
* Banner alerts now fade after 3 seconds
* Some minor code cleanup and cute little puppies

# 0.1.1 - 2017-06-14

* Added a regex aliasing feature - allows you to set labels for specific search strings, which are displayed in a tooltip when hovering over the search match.
* Added a 'source' column to the messages table - allows you to visually differentiate between messages that come from different systems or locations

# 0.1.0 - 2017-06-12

✨ Initial release<|MERGE_RESOLUTION|>--- conflicted
+++ resolved
@@ -5,11 +5,8 @@
 * Changed FontAwesome to v5.13.0 + Switched to cdnjs.cloudflare.com to serve #365 @MaxwellDPS
 * Docker Improvements and Auto-build with dockerhub #367 @SloCompTech
 * Add FontAwesome Shims to make 0.3.7 non-breaking #369 @DanrwAU
-<<<<<<< HEAD
+* Fix Agency Searching crashing applicaiton #370 @DanrwAU
 * Docker: Fix for saving config in docker if changed UID,GID #376 @SloCompTech
-=======
-* Fix Agency Searching crashing applicaiton #370 @DanrwAU
->>>>>>> 5151017f
 
 # 0.3.6 - 2020-03-19
 
