--- conflicted
+++ resolved
@@ -1,14 +1,9 @@
-<<<<<<< HEAD
 ﻿# 0.3.6 - Unreleased
 
-* Add Generic Webhook plugin @stubbers
-=======
-# 0.3.6 - Unreleased
-
+* Add Generic Webhook plugin #325 @stubbers
 * Cleanup legacy DB code, add more logging to Knex #335 @DanrwAU
 * GA De-Dupe - Resolved Dupe GA Hits. @marshyonline
 
->>>>>>> 973f98a2
 
 # 0.3.5 - 2019-09-06
 
