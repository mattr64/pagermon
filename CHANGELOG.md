--- conflicted
+++ resolved
@@ -1,12 +1,9 @@
-<<<<<<< HEAD
-﻿# 0.3.11 - 2021-06-24
-
-* Change includes to HTTPS to support [CORS-RFC1918](https://wicg.github.io/private-network-access/)
-=======
+
 # 0.3.12 - TBD
 * Refresh alias automatically when single capcode alias is updated @geelongmicrosoldering
 * Fix CSS Layout of Buttons on mobile devices #513 @geelongmicrosoldering
 * Added support for non-standard ports when connecting to mysql databases @MitchDrage
+* Change includes to HTTPS to support [CORS-RFC1918](https://wicg.github.io/private-network-access/) @e-bits
 
 # 0.3.11e - 2022-01-19
 * [HOTFIX ] Downgrade installed version of multimon-ng @marshyonline
@@ -21,7 +18,6 @@
 * updated jSAME to 0.2.3 and moved to NPM from github #484 @MaxwellDPS
 
 # 0.3.11 - 2021-05-21
->>>>>>> 8eb11fe7
 * Added EAS support, Just run multimon-ng -a EAS #432 @maxwelldps
 * Added EAS FIltering Based on FIPS and EVENT and moved [jsame to git](https://github.com/MaxwellDPS/jsame/packages/329242) And updated jSAME to 0.1.9 #435 @MaxwellDPS
 * Fix to PDW Python ingestion script time format #439 @jjeffhendryx
@@ -34,7 +30,7 @@
 * Fixed Typo's #465 @geelongmicrosoldering
 * Fix layout when message contains long word #474 @geelongmicrosoldering
 * Improved wildcard feature #458 @eopo
-* Change includes to HTTPS to support [CORS-RFC1918](https://wicg.github.io/private-network-access/)
+
 
 # 0.3.10 - 2020-06-24
 
