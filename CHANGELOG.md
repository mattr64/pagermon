# 0.3.5 - Unreleased

<<<<<<< HEAD
* Add Knex logging to Winston #311 @DanrwAU

# 0.3.4 - Unreleased
=======
* Fix incorrect setting in default.json #310 @DanrwAU

# 0.3.4 - 2019-08-22
>>>>>>> fb288e36

* Fix error handling of messagerepeat plugin #304 @DanrwAU
* Add support for Azure Application Insights #306 @DanrwAU
* Fix Vulnerability in capcodeCheck route leaking capcodes and plugin data #308 @DanrwAU @marshyonline

# 0.3.3 - 2019-08-14

* Fixed Messages/id route #295 @SloCompTech
* Added Prowl-Plugin. Very similar to Pushover, but just for iOS and a little different. #293 #297 @eopo
* Fix security vulnerability - capcode route security in v0.2.2 did not account for the case sensitivity of route URIs. #292 @davidmckenzie (Thanks to TallTechDude for picking this up!)
* Add Agency route to the API to allow listing of distinct agencies. Not used in the application as yet. #300 @DanrwAU
* Add PDW Admin Override. Allow's admins to see messages that would normally be filtered by PDWMode, to allow creation of aliases/full visibility of received messages. #298 @marshyonline @DanrwAU
* Fix duplicate message checking when multiple clients are sending the same message #301 @DanrwAU
* Really fix duplicate message handling by adding tech debt #302 @davidmckenzie

# 0.3.2 - 2019-05-15

**MySQL/MariaDB Upgrades from 0.3.0/0.3.1 aren't possible. Databases will need to be recreated and data re-imported.**

**Fixes DoS Vulerability in search handling** #286, #288 @davidmckenzie

* Multiple Bugfixes and cleanups for Knex. Mainly around MySQL/MariaDB #281 @DanrwAU
    * Makes DB Settings required when MySQL/MariaDB Selected
    * Removes MariaDB specific settings, Knex uses the MySQL library to drive MariaDB
    * Removes old Debugging Code
    * Removes custom Trigger for creating capcodes
    * Sets capcodes.id column to correct autoincrementing type - ***BREAKING CHANGE***
    * Set's Foreign Key correctly between messages.alias_id and capcodes.id 
    * Sets correct Charset and Collation for MariaDB Compatibility 
* Add sticky buttons to all pages, standardize size and layout. #275 @DanrwAU
* Plugin: Shell Script Plugin #154 @all3kcis


# 0.3.1 - 2019-05-07

* **Fixes DoS vulnerability in search handling** #278 @davidmckenzie
* Remove stripping of double quotes from messages #274 @DanrwAU
* Hide database password and add visible toggle #273 @DanrwAU
* Resolve migration did not return a promise errors #272 @DanrwAU

# 0.3.0 - 2019-04-28

**Upgrade Notes:** 
This is a major release with a complete rewrite of all database queries. 

This may result in unintended or different behaviour to previous versions, in testing this has mainly been around searching. 

Upgrades are only possible from version **0.2.3**, if you are on a lower version than this, you must first upgrade to 0.2.3 then upgrade to 0.3.0 

**PLEASE ENSURE YOU TAKE A FULL BACKUP BEFORE PERFORMING THE UPGRADE** 

* Compeletly rebuilt database driver to use the [KnexJS](https://knexjs.org/) query builder. #174 @DanrwAU
    * **Upgrades of existing SQLite databases must be performed from v0.2.3**
    * Adds  **EXPERIMENTAL** support for **MySQL** - This is used at users own risk, limited testing has been performed however not recommended for production. 
    * MariaDB may also work however this has not been tested at all.
    * Conversion of existing databases is up to the user. We recommend starting a new database if you would like to switch to MySQL.
    * This is super BETA, it has been tested as best as possible but bugs WILL exist. Please report via github bugtracker. 
    * Database upgrades are now handled by migration files to make upgrades easier in the future. 

* Convince Winston to follow the laws of Physics #251 @DanrwAU
* More complete docker support #243, #249 @nicko170
* Fix display issues on large resolution mobile devices #241, #253 @DanrwAU
* Update old repository URL in package.json and index.ejs #240 #252 #263 @DanrwAU @WasThisUsernameTaken
* Add ability to select the icon size on the homepage #239 @DanrwAU
* Fix 404 error when trailing slash added to hostname in client config #223 @DanrwAU
* Patch Total.js CVE #232 @marshyonline
* Message Repeat Plugin #222 @marshyonline
* Parse timestamps in messages #72 @davidmckenzie
* Compatibility with multimon timestamp option #57 @davidmckenzie
* Fix URL state not updating properly on Firefox #229 @davidmckenzie
* Updates import.js to support generic CSV import #260 @davidmckenzie
* Added Gotify Plugin #257 @ryaneast

# 0.2.3 - 2019-02-05

* Fix cookies expiring on browser close #206
* Fix refresh aliases button not appearing #194
* Remove solid white background from Icon images #216
* Fix capcode route not allowing API authentication #218

# 0.2.2 - 2019-01-15

* Fix security vulnerability - /api/capcodes route unsecured and leaking confidential info when hideCapcode and secMode both disabled

# 0.2.1 - 2019-01-13

* Added CHANGELOG.md (hey, that's this thing!) #192
* Stopped naughty Winston from modifying objects #152
* Added missing dependencies #153
* Updated README.md #163
* Added regex replacement plugin #172
* Client script now properly handles "KFC" flags #173
* Client script now retries sending messages 10 times before it gives up and goes back to napping #173
* Added additional index for... indexing things #181
* Update documentation to point to correct FA icons #182
* Added PDW to PagerMon python client script #183
* Added User-Agent to Powershell client script #184
* Fixed bug on Pushover plugin when configuration partially missing #186
* Made cookie hostname configuration optional, to make bad stuff less bad #188
* Added optional flag to include function codes with address on POCSAG messages #191


# 0.2.0 - 2018-12-06

* All notification engines (Telegram, Discord, etc.) have been moved to independent plugins that can be enabled/disabled globally and per-alias
* Plugins exist for Discord, Microsoft Teams, Pushover, SMTP, Slack, Telegram, Twitter #142
* Added plugin to filter out messages before processing
* Plugin configuration is now stored in one big char column that holds JSON
* Migrated to Winston logging so that the loglevel option actually works
* Logging for HTTP vs all other things are now segregated in files under the log directory
* Messages now sort by timestamp instead of id #148 
* Minimum address length bumped down to 2 for compatibility with POCSAG1200 #145 
* Improvements to security mode make it more secure and stuff #118 / #136
* History state pushed to browser on page or search #120
* Cookies now work on www and non-www domains when set properly in ENV vars #121
* Clicking on things now makes pretty popovers #123
* Duplicate message filtering can now be based on time, instead of last x messages #126
* Fragmented FLEX messages are now (almost) handled properly #110
* Started to actually reference PRs in change notes.

# 0.1.8 - 2018-08-20

* Search capability has been refactored to depend on the Full Text Search (FTS3) module of SQLite. Database structure should be automagically updated on first start, however if you encounter any issues please see #102.
* Dependencies updated to fix a few security vulnerabilities.

*(Note: Despite the introduction of searching capabilities, the release notes for 0.1.7 are still missing. If found, please escort to your nearest developer.)*

# 0.1.6 - 2018-08-20

* Adds the ability for pushover notifications to be sent to a different destination on a per-alias basis
* Make the 'edit alias' links on homepage open in new window
* Add option to hide capcodes and source column from main UI unless admin
* Fix for multimon's curious encoding of square brackets
* Client console output uses the padded address for prettier text alignment
* Fix for an undefined body in response under certain conditions

# 0.1.5 - 2018-04-24

* Adds email support

# 0.1.4 - 2017-08-15

* Adds pushover notifications

# 0.1.3 - 2017-06-30

This release contains a huge number of changes to the database structure, as well as a complete refactor of huge chunks of the API. Please ensure instructions are read and understood before upgrading:

### [Upgrade Instructions](https://github.com/davidmckenzie/pagermon/wiki/0.1.3-Upgrade-Instructions)

#### Change Notes
* Massive performance optimisation
* Change to stricter capcode alias matching
* Client updated to send new capcode format, and new message format
* Many minor tweaks and bugfixes
* [Wiki](https://github.com/davidmckenzie/pagermon/wiki) has been created (it's really empty at the moment).

# 0.1.2 - 2017-06-24

This release mostly contains bug fixes and minor UI tweaks.
* Updated documentation
* Cdnjs and unpkg includes now explicitly specify HTTPS
* Fixed bug with async loading of includes
* Added FLEX support and expanded POCSAG to include other bitrates
* Capcodes can now be longer than 7 chars
* Fixed bug with special chars in messages, improved sanitisation
* Prevented inappropriate database closing
* Refactored the message pushing system:
  * Incoming messages obey filters
  * Ignored messages are now actually ignored
  * Socket emit sends full message, instead of instructing clients to get it themselves (reduces load on DB and number of HTTP calls)
* Browser now scrolls to top when clicking on a filter
* Banner alerts now fade after 3 seconds
* Some minor code cleanup and cute little puppies

# 0.1.1 - 2017-06-14

* Added a regex aliasing feature - allows you to set labels for specific search strings, which are displayed in a tooltip when hovering over the search match.
* Added a 'source' column to the messages table - allows you to visually differentiate between messages that come from different systems or locations

# 0.1.0 - 2017-06-12

✨ Initial release<|MERGE_RESOLUTION|>--- conflicted
+++ resolved
@@ -1,14 +1,9 @@
 # 0.3.5 - Unreleased
 
-<<<<<<< HEAD
 * Add Knex logging to Winston #311 @DanrwAU
-
-# 0.3.4 - Unreleased
-=======
 * Fix incorrect setting in default.json #310 @DanrwAU
 
 # 0.3.4 - 2019-08-22
->>>>>>> fb288e36
 
 * Fix error handling of messagerepeat plugin #304 @DanrwAU
 * Add support for Azure Application Insights #306 @DanrwAU
