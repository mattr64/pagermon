﻿# 0.3.8 - Unreleased

* Add CSV Export for Aliases #383 #388 @DanrwAU
* Add Theme support #385 @DanrwAU
* Docker documentation update #387 @SloCompTech
* Implement FontAwesome 5 #389 @Maaaaattee @DanrwAU 
<<<<<<< HEAD
* Readability update #390 @RyanUnderwood
* Add title support #391 @RyanUnderwood
=======
* Fix typo for readability #390 @RyanUnderwood  
* Add CSV Import for Aliases #392 @DanrwAU
>>>>>>> 746a3a6c

# 0.3.7 - 2020-04-21

* Add Oracle support because why the heck not #345 @davidmckenzie
* Fix new FLEX multimon format #357 @davidmckenzie
* ~~Changed FontAwesome to v5.13.0 + Switched to cdnjs.cloudflare.com to serve #365 @MaxwellDPS~~
* Docker Improvements and Auto-build with dockerhub #367 @SloCompTech
* ~~Add FontAwesome Shims to make 0.3.7 non-breaking #369 @DanrwAU~~
* Fix Agency Searching crashing applicaiton #370 @DanrwAU
* Docker: Fix for saving config in docker if changed UID,GID #376 @SloCompTech
* Docker: Multistage build #377 @SloCompTech
* Add option to relocate searchbar #378 @marshyonline, @DanrWAU

Note: FontAwesome V5 removed due to compatibility issues

# 0.3.6 - 2020-03-19

* Add Generic Webhook plugin #325 @stubbers
* Cleanup legacy DB code, add more logging to Knex #335 @DanrwAU
* GA De-Dupe - Resolved Dupe GA Hits. @marshyonline
* Add front page popout. @marshyonline
* Fix mixed content errors on admin panel @davidmckenzie
* Fix Knex serialisation #343 @davidmckenzie
* Enable Help Button @marshyonline

# 0.3.5 - 2019-09-06

* Add Knex logging to Winston #311 @DanrwAU
* Fix incorrect setting in default.json #310 @DanrwAU
* Add Google Analytics Support @Marshyonline
* Change Footer link to Pagermon Repo to prevent tracking @marshyonline
* Add Login_Failed to failed login URL to allow Log Scanners to detect failed logins easier. @marshyonline

# 0.3.4 - 2019-08-22

* Fix error handling of messagerepeat plugin #304 @DanrwAU
* Add support for Azure Application Insights #306 @DanrwAU
* Fix Vulnerability in capcodeCheck route leaking capcodes and plugin data #308 @DanrwAU @marshyonline

# 0.3.3 - 2019-08-14

* Fixed Messages/id route #295 @SloCompTech
* Added Prowl-Plugin. Very similar to Pushover, but just for iOS and a little different. #293 #297 @eopo
* Fix security vulnerability - capcode route security in v0.2.2 did not account for the case sensitivity of route URIs. #292 @davidmckenzie (Thanks to TallTechDude for picking this up!)
* Add Agency route to the API to allow listing of distinct agencies. Not used in the application as yet. #300 @DanrwAU
* Add PDW Admin Override. Allow's admins to see messages that would normally be filtered by PDWMode, to allow creation of aliases/full visibility of received messages. #298 @marshyonline @DanrwAU
* Fix duplicate message checking when multiple clients are sending the same message #301 @DanrwAU
* Really fix duplicate message handling by adding tech debt #302 @davidmckenzie

# 0.3.2 - 2019-05-15

**MySQL/MariaDB Upgrades from 0.3.0/0.3.1 aren't possible. Databases will need to be recreated and data re-imported.**

**Fixes DoS Vulerability in search handling** #286, #288 @davidmckenzie

* Multiple Bugfixes and cleanups for Knex. Mainly around MySQL/MariaDB #281 @DanrwAU
    * Makes DB Settings required when MySQL/MariaDB Selected
    * Removes MariaDB specific settings, Knex uses the MySQL library to drive MariaDB
    * Removes old Debugging Code
    * Removes custom Trigger for creating capcodes
    * Sets capcodes.id column to correct autoincrementing type - ***BREAKING CHANGE***
    * Set's Foreign Key correctly between messages.alias_id and capcodes.id 
    * Sets correct Charset and Collation for MariaDB Compatibility 
* Add sticky buttons to all pages, standardize size and layout. #275 @DanrwAU
* Plugin: Shell Script Plugin #154 @all3kcis


# 0.3.1 - 2019-05-07

* **Fixes DoS vulnerability in search handling** #278 @davidmckenzie
* Remove stripping of double quotes from messages #274 @DanrwAU
* Hide database password and add visible toggle #273 @DanrwAU
* Resolve migration did not return a promise errors #272 @DanrwAU

# 0.3.0 - 2019-04-28

**Upgrade Notes:** 
This is a major release with a complete rewrite of all database queries. 

This may result in unintended or different behaviour to previous versions, in testing this has mainly been around searching. 

Upgrades are only possible from version **0.2.3**, if you are on a lower version than this, you must first upgrade to 0.2.3 then upgrade to 0.3.0 

**PLEASE ENSURE YOU TAKE A FULL BACKUP BEFORE PERFORMING THE UPGRADE** 

* Compeletly rebuilt database driver to use the [KnexJS](https://knexjs.org/) query builder. #174 @DanrwAU
    * **Upgrades of existing SQLite databases must be performed from v0.2.3**
    * Adds  **EXPERIMENTAL** support for **MySQL** - This is used at users own risk, limited testing has been performed however not recommended for production. 
    * MariaDB may also work however this has not been tested at all.
    * Conversion of existing databases is up to the user. We recommend starting a new database if you would like to switch to MySQL.
    * This is super BETA, it has been tested as best as possible but bugs WILL exist. Please report via github bugtracker. 
    * Database upgrades are now handled by migration files to make upgrades easier in the future. 

* Convince Winston to follow the laws of Physics #251 @DanrwAU
* More complete docker support #243, #249 @nicko170
* Fix display issues on large resolution mobile devices #241, #253 @DanrwAU
* Update old repository URL in package.json and index.ejs #240 #252 #263 @DanrwAU @WasThisUsernameTaken
* Add ability to select the icon size on the homepage #239 @DanrwAU
* Fix 404 error when trailing slash added to hostname in client config #223 @DanrwAU
* Patch Total.js CVE #232 @marshyonline
* Message Repeat Plugin #222 @marshyonline
* Parse timestamps in messages #72 @davidmckenzie
* Compatibility with multimon timestamp option #57 @davidmckenzie
* Fix URL state not updating properly on Firefox #229 @davidmckenzie
* Updates import.js to support generic CSV import #260 @davidmckenzie
* Added Gotify Plugin #257 @ryaneast

# 0.2.3 - 2019-02-05

* Fix cookies expiring on browser close #206
* Fix refresh aliases button not appearing #194
* Remove solid white background from Icon images #216
* Fix capcode route not allowing API authentication #218

# 0.2.2 - 2019-01-15

* Fix security vulnerability - /api/capcodes route unsecured and leaking confidential info when hideCapcode and secMode both disabled

# 0.2.1 - 2019-01-13

* Added CHANGELOG.md (hey, that's this thing!) #192
* Stopped naughty Winston from modifying objects #152
* Added missing dependencies #153
* Updated README.md #163
* Added regex replacement plugin #172
* Client script now properly handles "KFC" flags #173
* Client script now retries sending messages 10 times before it gives up and goes back to napping #173
* Added additional index for... indexing things #181
* Update documentation to point to correct FA icons #182
* Added PDW to PagerMon python client script #183
* Added User-Agent to Powershell client script #184
* Fixed bug on Pushover plugin when configuration partially missing #186
* Made cookie hostname configuration optional, to make bad stuff less bad #188
* Added optional flag to include function codes with address on POCSAG messages #191


# 0.2.0 - 2018-12-06

* All notification engines (Telegram, Discord, etc.) have been moved to independent plugins that can be enabled/disabled globally and per-alias
* Plugins exist for Discord, Microsoft Teams, Pushover, SMTP, Slack, Telegram, Twitter #142
* Added plugin to filter out messages before processing
* Plugin configuration is now stored in one big char column that holds JSON
* Migrated to Winston logging so that the loglevel option actually works
* Logging for HTTP vs all other things are now segregated in files under the log directory
* Messages now sort by timestamp instead of id #148 
* Minimum address length bumped down to 2 for compatibility with POCSAG1200 #145 
* Improvements to security mode make it more secure and stuff #118 / #136
* History state pushed to browser on page or search #120
* Cookies now work on www and non-www domains when set properly in ENV vars #121
* Clicking on things now makes pretty popovers #123
* Duplicate message filtering can now be based on time, instead of last x messages #126
* Fragmented FLEX messages are now (almost) handled properly #110
* Started to actually reference PRs in change notes.

# 0.1.8 - 2018-08-20

* Search capability has been refactored to depend on the Full Text Search (FTS3) module of SQLite. Database structure should be automagically updated on first start, however if you encounter any issues please see #102.
* Dependencies updated to fix a few security vulnerabilities.

*(Note: Despite the introduction of searching capabilities, the release notes for 0.1.7 are still missing. If found, please escort to your nearest developer.)*

# 0.1.6 - 2018-08-20

* Adds the ability for pushover notifications to be sent to a different destination on a per-alias basis
* Make the 'edit alias' links on homepage open in new window
* Add option to hide capcodes and source column from main UI unless admin
* Fix for multimon's curious encoding of square brackets
* Client console output uses the padded address for prettier text alignment
* Fix for an undefined body in response under certain conditions

# 0.1.5 - 2018-04-24

* Adds email support

# 0.1.4 - 2017-08-15

* Adds pushover notifications

# 0.1.3 - 2017-06-30

This release contains a huge number of changes to the database structure, as well as a complete refactor of huge chunks of the API. Please ensure instructions are read and understood before upgrading:

### [Upgrade Instructions](https://github.com/davidmckenzie/pagermon/wiki/0.1.3-Upgrade-Instructions)

#### Change Notes
* Massive performance optimisation
* Change to stricter capcode alias matching
* Client updated to send new capcode format, and new message format
* Many minor tweaks and bugfixes
* [Wiki](https://github.com/davidmckenzie/pagermon/wiki) has been created (it's really empty at the moment).

# 0.1.2 - 2017-06-24

This release mostly contains bug fixes and minor UI tweaks.
* Updated documentation
* Cdnjs and unpkg includes now explicitly specify HTTPS
* Fixed bug with async loading of includes
* Added FLEX support and expanded POCSAG to include other bitrates
* Capcodes can now be longer than 7 chars
* Fixed bug with special chars in messages, improved sanitisation
* Prevented inappropriate database closing
* Refactored the message pushing system:
  * Incoming messages obey filters
  * Ignored messages are now actually ignored
  * Socket emit sends full message, instead of instructing clients to get it themselves (reduces load on DB and number of HTTP calls)
* Browser now scrolls to top when clicking on a filter
* Banner alerts now fade after 3 seconds
* Some minor code cleanup and cute little puppies

# 0.1.1 - 2017-06-14

* Added a regex aliasing feature - allows you to set labels for specific search strings, which are displayed in a tooltip when hovering over the search match.
* Added a 'source' column to the messages table - allows you to visually differentiate between messages that come from different systems or locations

# 0.1.0 - 2017-06-12

✨ Initial release<|MERGE_RESOLUTION|>--- conflicted
+++ resolved
@@ -4,13 +4,9 @@
 * Add Theme support #385 @DanrwAU
 * Docker documentation update #387 @SloCompTech
 * Implement FontAwesome 5 #389 @Maaaaattee @DanrwAU 
-<<<<<<< HEAD
 * Readability update #390 @RyanUnderwood
 * Add title support #391 @RyanUnderwood
-=======
-* Fix typo for readability #390 @RyanUnderwood  
 * Add CSV Import for Aliases #392 @DanrwAU
->>>>>>> 746a3a6c
 
 # 0.3.7 - 2020-04-21
 
