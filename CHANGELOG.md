<<<<<<< HEAD
# 0.3.2 - Unreleased

**MySQL/MariaDB Upgrades from 0.3.0/0.3.1 aren't possible. Databases will need to be recreated and data re-imported.**

* Multiple Bugfixes and cleanups for Knex. Mainly around MySQL/MariaDB #281 @DanrwAU
    * Makes DB Settings required when MySQL/MariaDB Selected
    * Removes MariaDB specific settings, Knex uses the MySQL library to drive MariaDB
    * Removes old Debugging Code
    * Removes custom Trigger for creating capcodes
    * Sets capcodes.id column to correct autoincrementing type - ***BREAKING CHANGE***
    * Set's Foreign Key correctly between messages.alias_id and capcodes.id 
    * Sets correct Charset and Collation for MariaDB Compatibility 

# 0.3.1 - Unreleased
=======
# 0.3.1 - 2019-05-07
>>>>>>> 1d109b91

* **Fixes DoS vulnerability in search handling** #278 @davidmckenzie
* Remove stripping of double quotes from messages #274 @DanrwAU
* Hide database password and add visible toggle #273 @DanrwAU
* Resolve migration did not return a promise errors #272 @DanrwAU

# 0.3.0 - 2019-04-28

**Upgrade Notes:** 
This is a major release with a complete rewrite of all database queries. 

This may result in unintended or different behaviour to previous versions, in testing this has mainly been around searching. 

Upgrades are only possible from version **0.2.3**, if you are on a lower version than this, you must first upgrade to 0.2.3 then upgrade to 0.3.0 

**PLEASE ENSURE YOU TAKE A FULL BACKUP BEFORE PERFORMING THE UPGRADE** 

* Compeletly rebuilt database driver to use the [KnexJS](https://knexjs.org/) query builder. #174 @DanrwAU
    * **Upgrades of existing SQLite databases must be performed from v0.2.3**
    * Adds  **EXPERIMENTAL** support for **MySQL** - This is used at users own risk, limited testing has been performed however not recommended for production. 
    * MariaDB may also work however this has not been tested at all.
    * Conversion of existing databases is up to the user. We recommend starting a new database if you would like to switch to MySQL.
    * This is super BETA, it has been tested as best as possible but bugs WILL exist. Please report via github bugtracker. 
    * Database upgrades are now handled by migration files to make upgrades easier in the future. 

* Convince Winston to follow the laws of Physics #251 @DanrwAU
* More complete docker support #243, #249 @nicko170
* Fix display issues on large resolution mobile devices #241, #253 @DanrwAU
* Update old repository URL in package.json and index.ejs #240 #252 #263 @DanrwAU @WasThisUsernameTaken
* Add ability to select the icon size on the homepage #239 @DanrwAU
* Fix 404 error when trailing slash added to hostname in client config #223 @DanrwAU
* Patch Total.js CVE #232 @marshyonline
* Message Repeat Plugin #222 @marshyonline
* Parse timestamps in messages #72 @davidmckenzie
* Compatibility with multimon timestamp option #57 @davidmckenzie
* Fix URL state not updating properly on Firefox #229 @davidmckenzie
* Updates import.js to support generic CSV import #260 @davidmckenzie
* Added Gotify Plugin #257 @ryaneast

# 0.2.3 - 2019-02-05

* Fix cookies expiring on browser close #206
* Fix refresh aliases button not appearing #194
* Remove solid white background from Icon images #216
* Fix capcode route not allowing API authentication #218

# 0.2.2 - 2019-01-15

* Fix security vulnerability - /api/capcodes route unsecured and leaking confidential info when hideCapcode and secMode both disabled

# 0.2.1 - 2019-01-13

* Added CHANGELOG.md (hey, that's this thing!) #192
* Stopped naughty Winston from modifying objects #152
* Added missing dependencies #153
* Updated README.md #163
* Added regex replacement plugin #172
* Client script now properly handles "KFC" flags #173
* Client script now retries sending messages 10 times before it gives up and goes back to napping #173
* Added additional index for... indexing things #181
* Update documentation to point to correct FA icons #182
* Added PDW to PagerMon python client script #183
* Added User-Agent to Powershell client script #184
* Fixed bug on Pushover plugin when configuration partially missing #186
* Made cookie hostname configuration optional, to make bad stuff less bad #188
* Added optional flag to include function codes with address on POCSAG messages #191


# 0.2.0 - 2018-12-06

* All notification engines (Telegram, Discord, etc.) have been moved to independent plugins that can be enabled/disabled globally and per-alias
* Plugins exist for Discord, Microsoft Teams, Pushover, SMTP, Slack, Telegram, Twitter #142
* Added plugin to filter out messages before processing
* Plugin configuration is now stored in one big char column that holds JSON
* Migrated to Winston logging so that the loglevel option actually works
* Logging for HTTP vs all other things are now segregated in files under the log directory
* Messages now sort by timestamp instead of id #148 
* Minimum address length bumped down to 2 for compatibility with POCSAG1200 #145 
* Improvements to security mode make it more secure and stuff #118 / #136
* History state pushed to browser on page or search #120
* Cookies now work on www and non-www domains when set properly in ENV vars #121
* Clicking on things now makes pretty popovers #123
* Duplicate message filtering can now be based on time, instead of last x messages #126
* Fragmented FLEX messages are now (almost) handled properly #110
* Started to actually reference PRs in change notes.

# 0.1.8 - 2018-08-20

* Search capability has been refactored to depend on the Full Text Search (FTS3) module of SQLite. Database structure should be automagically updated on first start, however if you encounter any issues please see #102.
* Dependencies updated to fix a few security vulnerabilities.

*(Note: Despite the introduction of searching capabilities, the release notes for 0.1.7 are still missing. If found, please escort to your nearest developer.)*

# 0.1.6 - 2018-08-20

* Adds the ability for pushover notifications to be sent to a different destination on a per-alias basis
* Make the 'edit alias' links on homepage open in new window
* Add option to hide capcodes and source column from main UI unless admin
* Fix for multimon's curious encoding of square brackets
* Client console output uses the padded address for prettier text alignment
* Fix for an undefined body in response under certain conditions

# 0.1.5 - 2018-04-24

* Adds email support

# 0.1.4 - 2017-08-15

* Adds pushover notifications

# 0.1.3 - 2017-06-30

This release contains a huge number of changes to the database structure, as well as a complete refactor of huge chunks of the API. Please ensure instructions are read and understood before upgrading:

### [Upgrade Instructions](https://github.com/davidmckenzie/pagermon/wiki/0.1.3-Upgrade-Instructions)

#### Change Notes
* Massive performance optimisation
* Change to stricter capcode alias matching
* Client updated to send new capcode format, and new message format
* Many minor tweaks and bugfixes
* [Wiki](https://github.com/davidmckenzie/pagermon/wiki) has been created (it's really empty at the moment).

# 0.1.2 - 2017-06-24

This release mostly contains bug fixes and minor UI tweaks.
* Updated documentation
* Cdnjs and unpkg includes now explicitly specify HTTPS
* Fixed bug with async loading of includes
* Added FLEX support and expanded POCSAG to include other bitrates
* Capcodes can now be longer than 7 chars
* Fixed bug with special chars in messages, improved sanitisation
* Prevented inappropriate database closing
* Refactored the message pushing system:
  * Incoming messages obey filters
  * Ignored messages are now actually ignored
  * Socket emit sends full message, instead of instructing clients to get it themselves (reduces load on DB and number of HTTP calls)
* Browser now scrolls to top when clicking on a filter
* Banner alerts now fade after 3 seconds
* Some minor code cleanup and cute little puppies

# 0.1.1 - 2017-06-14

* Added a regex aliasing feature - allows you to set labels for specific search strings, which are displayed in a tooltip when hovering over the search match.
* Added a 'source' column to the messages table - allows you to visually differentiate between messages that come from different systems or locations

# 0.1.0 - 2017-06-12

✨ Initial release<|MERGE_RESOLUTION|>--- conflicted
+++ resolved
@@ -1,4 +1,3 @@
-<<<<<<< HEAD
 # 0.3.2 - Unreleased
 
 **MySQL/MariaDB Upgrades from 0.3.0/0.3.1 aren't possible. Databases will need to be recreated and data re-imported.**
@@ -12,10 +11,7 @@
     * Set's Foreign Key correctly between messages.alias_id and capcodes.id 
     * Sets correct Charset and Collation for MariaDB Compatibility 
 
-# 0.3.1 - Unreleased
-=======
 # 0.3.1 - 2019-05-07
->>>>>>> 1d109b91
 
 * **Fixes DoS vulnerability in search handling** #278 @davidmckenzie
 * Remove stripping of double quotes from messages #274 @DanrwAU
