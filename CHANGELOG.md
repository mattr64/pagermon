--- conflicted
+++ resolved
@@ -1,11 +1,7 @@
 # 0.3.6  - unreleased
 
-<<<<<<< HEAD
+* GA De-Dupe - Resolved Dupe GA Hits. @marshyonline
 * Add front page popout. @marshyonline
-=======
-* GA De-Dupe - Resolved Dupe GA Hits. @marshyonline
->>>>>>> 54caa9c9
-
 
 # 0.3.5 - 2019-09-06
 
