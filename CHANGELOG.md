--- conflicted
+++ resolved
@@ -27,12 +27,8 @@
 * Parse timestamps in messages #72
 * Compatibility with multimon timestamp option #57
 * Fix URL state not updating properly on Firefox #229
-<<<<<<< HEAD
-* Remove the client from the main repository #262
-=======
 * Updates import.js to support generic CSV import #60
 * Added Gotify Plugin #257
->>>>>>> 62f0f69d
 
 # 0.2.3 - 2019-02-05
 
