--- conflicted
+++ resolved
@@ -17,11 +17,8 @@
 var nconf = require('nconf');
 var confFile = './config/config.json';
 var conf_backup = './config/backup.json';
-<<<<<<< HEAD
+
 nconf.file({ file: confFile });
-=======
-nconf.file({ file: conf_file });
->>>>>>> ca25a645
 nconf.load();
 
 router.use(bodyParser.json());       // to support JSON-encoded bodies
@@ -56,11 +53,7 @@
             //console.log(req.body);
             var currentConfig = nconf.get();
             fs.writeFileSync(conf_backup, JSON.stringify(currentConfig, null, 2));
-<<<<<<< HEAD
             fs.writeFileSync(confFile, JSON.stringify(req.body, null, 2));
-=======
-            fs.writeFileSync(conf_file, JSON.stringify(req.body, null, 2));
->>>>>>> ca25a645
             nconf.load();
             res.status(200).send({ 'status': 'ok' });
         } else {
