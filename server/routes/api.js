var express = require('express');
var bodyParser = require('body-parser');
var router = express.Router();
var basicAuth = require('express-basic-auth');
var bcrypt = require('bcryptjs');
var passport = require('passport');
var util = require('util');
var pluginHandler = require('../plugins/pluginHandler');
var logger = require('../log');
var db = require('../knex/knex.js');
require('../config/passport')(passport); // pass passport for configuration

var nconf = require('nconf');
var conf_file = './config/config.json';
nconf.file({file: conf_file});
nconf.load();

router.use(bodyParser.json());       // to support JSON-encoded bodies
router.use(bodyParser.urlencoded({     // to support URL-encoded bodies
  extended: true
}));

router.use(function (req, res, next) {
  res.locals.login = req.isAuthenticated();
  next();
});

// defaults
var initData = {};
    initData.limit = nconf.get('messages:defaultLimit');
    initData.replaceText = nconf.get('messages:replaceText');
    initData.currentPage = 0;
    initData.pageCount = 0;
    initData.msgCount = 0;
    initData.offset = 0;

// auth variables
var HideCapcode = nconf.get('messages:HideCapcode');
var apiSecurity = nconf.get('messages:apiSecurity');
var dbtype = nconf.get('database:type')

<<<<<<< HEAD
if (HideCapcode) {
  router.get('/capcodes', isLoggedIn, function(req, res, next) {
    db.select('*').from('capcodes').orderByRaw("REPLACE(address, '_', '%')").then((rows) => {
      res.json(rows);
    }).catch((err) => {
      return next(err);
    })
});
} else {
  router.get('/capcodes', isSecMode, function(req, res, next) {
    db.select('*').from('capcodes').orderByRaw("REPLACE(address, '_', '%')").then((rows) => {
      res.json(rows);
    }).catch((err) => {
      return next(err);
    })
});
}
=======
>>>>>>> be815c1b

///////////////////
//               //
// GET messages  //
//               //
///////////////////

/* GET message listing. */
router.get('/messages', isLoggedIn, function(req, res, next) {
  nconf.load();
  console.time('init');
  var pdwMode = nconf.get('messages:pdwMode');
  var maxLimit = nconf.get('messages:maxLimit');
  var defaultLimit = nconf.get('messages:defaultLimit');
  initData.replaceText = nconf.get('messages:replaceText');
  if (typeof req.query.page !== 'undefined') {
    var page = parseInt(req.query.page, 10);
    if (page > 0) {
      initData.currentPage = page - 1;
    } else {
      initData.currentPage = 0;
    }
  }
  if (req.query.limit && req.query.limit <= maxLimit) {
    initData.limit = parseInt(req.query.limit, 10);
  } else {
    initData.limit = parseInt(defaultLimit, 10);
  }
  if (pdwMode) {
    var subquery = db.from('capcodes').where('ignore', '=', 0).select('id')
  } else {
    var subquery = db.from('capcodes').where('ignore', '=', 1).select('id')
  }
  db.from('messages').where(function () {
    if (pdwMode) {
      this.from('messages').where('alias_id', 'in', subquery)
    } else {
      this.from('messages').where('alias_id', 'not in', subquery).orWhereNull('alias_id')
    }
  }).count('* as msgcount')
    .then(function(initcount) {
      var count = initcount[0]
      if (count) {
      initData.msgCount = count.msgcount;
      initData.pageCount = Math.ceil(initData.msgCount/initData.limit);
      if (initData.currentPage > initData.pageCount) {
        initData.currentPage = 0;
      }
      initData.offset = initData.limit * initData.currentPage;
      if (initData.offset < 0) {
        initData.offset = 0;
      }
      initData.offsetEnd = initData.offset + initData.limit;
      console.timeEnd('init');
      console.time('sql');

      var orderby;
      orderby = "messages.timestamp DESC LIMIT "+initData.limit+" OFFSET "+initData.offset;
      var result = [];
      var rowCount

      db.from('messages')
        .select('messages.*', 'capcodes.alias', 'capcodes.agency', 'capcodes.icon', 'capcodes.color', 'capcodes.ignore', function () {
          this.select('capcodes.id')
          .as('aliasMatch')
        })
        .modify(function(queryBuilder) {
          if (pdwMode) {
            queryBuilder.innerJoin('capcodes', 'capcodes.id', '=', 'messages.alias_id').where('capcodes.ignore', 0)
          } else {
            queryBuilder.leftJoin('capcodes', 'capcodes.id', '=', 'messages.alias_id').where('capcodes.ignore', 0).orWhereNull('capcodes.ignore')
          }
        })
        .orderByRaw(orderby)
        .then(rows => {
          rowCount = rows.length
          for (row of rows) {
              //outRow = JSON.parse(newrow);
              if (HideCapcode) {
                if (!req.isAuthenticated()) {
                  row = {
                    "id": row.id,
                    "message": row.message,
                    "source": row.source,
                    "timestamp": row.timestamp,
                    "alias_id": row.alias_id,
                    "alias": row.alias,
                    "agency": row.agency,
                    "icon": row.icon,
                    "color": row.color,
                    "ignore": row.ignore,
                    "aliasMatch": row.aliasMatch
                  };
                }
              }
              if (row) {
                result.push(row);
              } else {
                logger.main.info('empty results');
              }
          } 
        })
        .catch(err => { 
          logger.main.error(err); 
        })
        .finally(() => {
          if (rowCount > 0) {
            console.timeEnd('sql');
            //var limitResults = result.slice(initData.offset, initData.offsetEnd);
            console.time('send');
            res.status(200).json({'init': initData, 'messages': result});
            console.timeEnd('send');
          } else {
            res.status(200).json({'init': {}, 'messages': []});
          }
  });
}
});
});

router.get('/messages/:id', isLoggedIn, function(req, res, next) {
  nconf.load();
  var pdwMode = nconf.get('messages:pdwMode');
  var id = req.params.id;

  db.from('messages')
    .select('messages.*', 'capcodes.alias', 'capcodes.agency', 'capcodes.icon', 'capcodes.color', 'capcodes.ignore', function () {
      this.select('capcodes.id')
        .as('aliasMatch')
    })
    .leftJoin('capcodes', 'capcodes.id', '=', 'messages.alias_id')
    .where(['messages.id', id])
    .then((row) => {
        if (HideCapcode) {
          if (!req.isAuthenticated()) {
            row = {
              "id": row.id,
              "message": row.message,
              "source": row.source,
              "timestamp": row.timestamp,
              "alias_id": row.alias_id,
              "alias": row.alias,
              "agency": row.agency,
              "icon": row.icon,
              "color": row.color,
              "ignore": row.ignore,
              "aliasMatch": row.aliasMatch
            };
          }
        }
        if(row.ignore == 1) {
          res.status(200).json({});
        } else {
          if(pdwMode && !row.alias) {
            res.status(200).json({});
          } else {
            res.status(200).json(row);
          }
        }
    })
    .catch((err) => {
      res.status(500).send(err);
    })
});

/* GET message search */
router.get('/messageSearch', isLoggedIn, function(req, res, next) {
  nconf.load();
  console.time('init');
  var dbtype = nconf.get('database:type')
  var pdwMode = nconf.get('messages:pdwMode');
  var maxLimit = nconf.get('messages:maxLimit');
  var defaultLimit = nconf.get('messages:defaultLimit');
  initData.replaceText = nconf.get('messages:replaceText');

  if (typeof req.query.page !== 'undefined') {
    var page = parseInt(req.query.page, 10);
    if (page > 0) {
      initData.currentPage = page - 1;
    } else {
      initData.currentPage = 0;
    }
  }
  if (req.query.limit && req.query.limit <= maxLimit) {
    initData.limit = parseInt(req.query.limit, 10);
  } else {
    initData.limit = parseInt(defaultLimit, 10);
  }

  var rowCount;
  var query;
  var agency;
  var address;
  // dodgy handling for unexpected results
  if (typeof req.query.q !== 'undefined') { query = req.query.q;
  } else { query = ''; }
  if (typeof req.query.agency !== 'undefined') { agency = req.query.agency;
  } else { agency = ''; }
  if (typeof req.query.address !== 'undefined') { address = req.query.address;
  } else { address = ''; }

  // set select commands based on query type
  // address can be address or source field
  
  if (dbtype == 'sqlite3') {
    var sql
    if (query != '') {
      sql = `SELECT messages.*, capcodes.alias, capcodes.agency, capcodes.icon, capcodes.color, capcodes.ignore, capcodes.id AS aliasMatch
      FROM messages_search_index
      LEFT JOIN messages ON messages.id = messages_search_index.rowid `;
    } else {
      sql = `SELECT messages.*, capcodes.alias, capcodes.agency, capcodes.icon, capcodes.color, capcodes.ignore, capcodes.id AS aliasMatch 
      FROM messages `;
    }
    if (pdwMode) {
      sql += " INNER JOIN capcodes ON capcodes.id = messages.alias_id";
    } else {
      sql += " LEFT JOIN capcodes ON capcodes.id = messages.alias_id ";
    }
    sql += ' WHERE';
    if (query != '') {
      sql += ` messages_search_index MATCH ?`;
    } else {
      if (address != '')
        sql += ` messages.address LIKE "${address}" OR messages.source = "${address}" OR `;
      if (agency != '')
        sql += ` messages.alias_id IN (SELECT id FROM capcodes WHERE agency = "${agency}" AND ignore = 0) OR `;
      sql += ' messages.id IS ?';
    }
    sql += " ORDER BY messages.timestamp DESC;";
  } else if (dbtype == 'mysql' || dbtype == 'mariadb') {
    if (query != '') {
      sql = `SELECT messages.*, capcodes.alias, capcodes.agency, capcodes.icon, capcodes.color, capcodes.ignore, capcodes.id AS aliasMatch
              FROM messages`;
    } else {
      sql = `SELECT messages.*, capcodes.alias, capcodes.agency, capcodes.icon, capcodes.color, capcodes.ignore, capcodes.id AS aliasMatch 
              FROM messages`;
    }
    if (pdwMode) {
      sql += " INNER JOIN capcodes ON capcodes.id = messages.alias_id";
    } else {
      sql += " LEFT JOIN capcodes ON capcodes.id = messages.alias_id ";
    }
    sql += ' WHERE';
    if (query != '') {
      sql += ` MATCH(messages.message, messages.address, messages.source) AGAINST (? IN BOOLEAN MODE)`;
    } else {
      if (address != '')
        sql += ` messages.address LIKE "${address}" OR messages.source = "${address}" OR`;
      if (agency != '')
        sql += ` messages.alias_id IN (SELECT id FROM capcodes WHERE agency = "${agency}" AND capcodes.ignore = 0) OR`;
      sql += ' messages.id = ?';
    }
    sql += " ORDER BY messages.timestamp DESC;";
  }

  if (sql) {
    var data = []
    console.time('sql')
    db.raw(sql, query)
      .then((rows) => {
        if (rows) {
          if (dbtype == 'mysql' || dbtype == 'mariadb') {
            // This is required for MySQL Compatibility - SQLite doesn't need this. 
            rows = rows[0]
          }
          for (row of rows) {
            if (HideCapcode) {
              if (!req.isAuthenticated()) {
                row = {
                  "id": row.id,
                  "message": row.message,
                  "source": row.source,
                  "timestamp": row.timestamp,
                  "alias_id": row.alias_id,
                  "alias": row.alias,
                  "agency": row.agency,
                  "icon": row.icon,
                  "color": row.color,
                  "ignore": row.ignore,
                  "aliasMatch": row.aliasMatch
                };
              }
            }
            if (pdwMode) {
              if (row.ignore == 0)
                data.push(row);
            } else {
              if (!row.ignore || row.ignore == 0)
                data.push(row);
            }
          }
        } else {
          logger.main.info('empty results');
        }
        rowCount = data.length
        if (rowCount > 0) {
          console.timeEnd('sql');
          var result = data;
          console.time('initEnd');
          initData.msgCount = result.length;
          initData.pageCount = Math.ceil(initData.msgCount / initData.limit);
          if (initData.currentPage > initData.pageCount) {
            initData.currentPage = 0;
          }
          initData.offset = initData.limit * initData.currentPage;
          if (initData.offset < 0) {
            initData.offset = 0;
          }
          initData.offsetEnd = initData.offset + initData.limit;
          var limitResults = result.slice(initData.offset, initData.offsetEnd);
  
          console.timeEnd('initEnd');
          res.json({ 'init': initData, 'messages': limitResults });
        } else {
          console.timeEnd('sql');
          res.status(200).json({ 'init': {}, 'messages': [] });
        }
      })
      .catch((err) => {
        console.timeEnd('sql');
        logger.main.error(err);
        res.status(500).send(err);
      })
  }
});

///////////////////
//               //
// GET capcodes  //
//               //
///////////////////


// capcodes aren't pagified at the moment, this should probably be removed
router.get('/capcodes/init', isLoggedIn, function(req, res, next) {
  //set current page if specifed as get variable (eg: /?page=2)
  if (typeof req.query.page !== 'undefined') {
    var page = parseInt(req.query.page, 10);
    if (page > 0)
      initData.currentPage = page - 1;
  }
  db.from('capcodes')
    .select('id')
    .orderByRaw('id DESC LIMIT 1')
    .then((row) => {
      initData.msgCount = parseInt(row['id'], 10);
      //console.log(initData.msgCount);
      initData.pageCount = Math.ceil(initData.msgCount/initData.limit);
      var offset = initData.limit * initData.currentPage;
      initData.offset = initData.msgCount - offset;
      if (initData.offset < 0) {
        initData.offset = 0;
      }
      res.json(initData);
    })
    .catch((err) => {
      logger.main.error(err);
    })
});

// all capcode get methods are only used in admin area, so lock down to logged in users as they may contain sensitive data

router.get('/capcodes', isLoggedIn, function(req, res, next) {
  db.serialize(() => {
    db.all("SELECT * from capcodes ORDER BY REPLACE(address, '_', '%')",function(err,rows){
      if (err) return next(err);
      res.json(rows);
    });
  });
});

router.get('/capcodes/:id', isLoggedIn, function(req, res, next) {
  var id = req.params.id;
    db.from('capcodes')
      .select('*')
      .where('id', id)
      .then(function (row) {
        if (row.length > 0) {
          row = row[0]
          row.pluginconf = parseJSON(row.pluginconf);
          res.status(200);
          res.json(row);
        } else {
          row = {
            "id": "",
            "address": "",
            "alias": "",
            "agency": "",
            "icon": "question",
            "color": "black",
            "ignore": 0,
            "pluginconf": {}
          };
          res.status(200);
          res.json(row);
        }
      })
      .catch((err) => {
        res.status(500);
        res.send(err);
      })
});

router.get('/capcodeCheck/:id', isLoggedIn, function(req, res, next) {
  var id = req.params.id;
    db.from('capcodes')
      .select('*')
      .where('address', id)
      .then((row) => {
        if (row.length > 0) {
          row = row[0]
          row.pluginconf = parseJSON(row.pluginconf);
          res.status(200);
          res.json(row);
        } else {
          row = {
            "id": "",
            "address": "",
            "alias": "",
            "agency": "",
            "icon": "question",
            "color": "black",
            "ignore": 0,
            "pluginconf": {}
          };
          res.status(200);
          res.json(row);
        }
    })
    .catch((err) => {
      res.status(500);
      res.send(err);
    })
});

router.get('/capcodes/agency/:id', isLoggedIn, function(req, res, next) {
  var id = req.params.id;
    db.from('capcodes')
      .select('*')
      .where('agency', 'like', id)
      .then((rows) => {    
        res.status(200);
        res.json(rows);
      })
      .catch((err) => {
        res.status(500);
        res.send(err);
      })
});

//////////////////////////////////
//
// POST calls below
//
//////////////////////////////////
router.post('/messages', isLoggedIn, function(req, res, next) {
  nconf.load();
  if (req.body.address && req.body.message) {
    var filterDupes = nconf.get('messages:duplicateFiltering');
    var dupeLimit = nconf.get('messages:duplicateLimit') || 0; // default 0
    var dupeTime = nconf.get('messages:duplicateTime') || 0; // default 0
    var pdwMode = nconf.get('messages:pdwMode');
    var data = req.body;
        data.pluginData = {};

    // send data to pluginHandler before proceeding
    logger.main.debug('beforeMessage start');
    pluginHandler.handle('message', 'before', data, function(response) {
      logger.main.debug(util.format('%o',response));
      logger.main.debug('beforeMessage done');
      if (response && response.pluginData) {
        // only set data to the response if it's non-empty and still contains the pluginData object
        data = response;
      }
      if (data.pluginData.ignore) {
        // stop processing
        res.status(200);
        return res.send('Ignoring filtered');
      }
        var address = data.address || '0000000';
        var message = data.message.replace(/["]+/g, '') || 'null';
        var datetime = data.datetime || 1;
        var timeDiff = datetime - dupeTime;
        var source = data.source || 'UNK';
        var dupeorderby = 'id DESC LIMIT ' + dupeLimit
        db.from('messages')
          .select('*')
          .modify(function (queryBuilder) {
            if ((dupeLimit != 0) && (dupeTime != 0)) {
              queryBuilder.where('id', 'in', function () {
                this.select('*')
                    //this wierd subquery is to keep mysql happy 
                    .from(function () {
                      this.select('id')
                      .from('messages')
                      .where('timestamp', '>', timeDiff)
                      .orderByRaw(dupeorderby)
                      .as('temp_tab')
                    })  
              })
              .andWhere('message', 'like', message)
              .andWhere('address', 'like', address)
            } else if ((dupeLimit) !=0 && (dupeTime == 0)) {
              queryBuilder.where('id', 'in', function () {
                this.select('*')
                    //this wierd subquery is to keep mysql happy
                    .from(function () {
                      this.select('id')
                          .from('messages')
                          .orderByRaw(dupeorderby)
                          .as('temp_tab')
                    })
              })
              .andWhere('message', 'like', message)
              .andWhere('address', 'like', address)
            } else if ((dupeLimit) == 0 && (dupeTime != 0)) {
              queryBuilder.where('id', 'in', function () {
                this.select('id')
                    .from('messages')
                    .where('timestamp', '>', timeDiff)
              })
              .andWhere('message', 'like', message)
              .andWhere('address', 'like', address)
            } else {
              queryBuilder.where('message', 'like', message)
                          .andWhere('address', '=', address)
            }
          })
          .then((row) => { 
            if (row.length > 0 && filterDupes) {
              logger.main.info(util.format('Ignoring duplicate: %o', message));
              res.status(200);
              res.send('Ignoring duplicate');
            } else {
              db.from('capcodes')
                  .select('id', 'ignore')
                .whereRaw(`"${address}" LIKE address`)
                  .orderByRaw("REPLACE(address, '_', '%') DESC")
                  .then((row) => {
                    var insert;
                    var alias_id = null;
                    if (row.length > 0) {
                      row = row[0]
                      if (row.ignore == 1) {
                        insert = false;
                        logger.main.info('Ignoring filtered address: '+address+' alias: '+row.id);
                      } else {
                        insert = true;
                        alias_id = row.id;
                      }
                    } else {
                      insert = true;
                    }

                    // overwrite alias_id if set from plugin
                    if (data.pluginData.aliasId) {
                      alias_id = data.pluginData.aliasId;
                    }

                    if (insert == true) {
                      var insertmsg = {address: address, message: message, timestamp: datetime, source: source, alias_id: alias_id}
                      db('messages').insert(insertmsg)
                                    .then((result) => {
                                      // emit the full message
                                      db.from('messages')
                                        .select('messages.*', 'capcodes.alias', 'capcodes.agency', 'capcodes.icon', 'capcodes.color', 'capcodes.ignore', 'capcodes.pluginconf', function () {
                                          this.select('capcodes.id')
                                            .as('aliasMatch')
                                        })
                                        .modify(function(queryBuilder) {
                                          if (pdwMode) {
                                            queryBuilder.innerJoin('capcodes', 'capcodes.id', '=', 'messages.alias_id')
                                          } else {
                                            queryBuilder.leftJoin('capcodes', 'capcodes.id', '=', 'messages.alias_id')
                                          }
                                        })
                                        .where('messages.id', '=', result[0])
                                        .then((row) => {
                                        if(row.length > 0) {
                                          row = row[0]
                                          // send data to pluginHandler after processing
                                          row.pluginData = data.pluginData;
                                          
                                          if (row.pluginconf) {
                                            row.pluginconf = parseJSON(row.pluginconf);
                                          } else {
                                            row.pluginconf = {};
                                          }
                                          logger.main.debug('afterMessage start');
                                          pluginHandler.handle('message', 'after', row, function(response) {
                                            logger.main.debug(util.format('%o',response));
                                            logger.main.debug('afterMessage done');
                                            // remove the pluginconf object before firing socket message
                                            delete row.pluginconf;
                                            if (HideCapcode || apiSecurity) {
                                              //Emit full details to the admin socket
                                              req.io.of('adminio').emit('messagePost', row);
                                              //Only emit to normal socket if HideCapcode is on and ApiSecurity is off.
                                              if (HideCapcode && !apiSecurity) {
                                                // Emit No capcode to normal socket
                                                row = {
                                                  "id": row.id,
                                                  "message": row.message,
                                                  "source": row.source,
                                                  "timestamp": row.timestamp,
                                                  "alias_id": row.alias_id,
                                                  "alias": row.alias,
                                                  "agency": row.agency,
                                                  "icon": row.icon,
                                                  "color": row.color,
                                                  "ignore": row.ignore,
                                                  "aliasMatch": row.aliasMatch
                                                };
                                                req.io.emit('messagePost', row);
                                              }
                                            } else {
                                              //Just emit - No Security enabled
                                              req.io.emit('messagePost', row);
                                            }
                                          });
                                        }
                                        res.status(200).send(''+result);
                                      })
                                      .catch((err) => {
                                        res.status(500).send(err);
                                        logger.main.error(err)
                                      })          
                            })
                            .catch ((err) => {
                              res.status(500).send(err);
                              logger.main.error(err)
                            })
                    } else {
                        res.status(200);
                        res.send('Ignoring filtered');
                    }
              })
              .catch((err) => {
                logger.main.error(err)
              })
              }
            })
            .catch((err) => {
             res.status(500).send(err);
             logger.main.error(err)
            })
      })
  } else {
    res.status(500).json({message: 'Error - address or message missing'});
  }
});

router.post('/capcodes', isLoggedIn, function(req, res, next) {
  nconf.load();
  var updateRequired = nconf.get('database:aliasRefreshRequired');
  if (req.body.address && req.body.alias) {
    var id = req.body.id || null;
    var address = req.body.address || 0;
    var alias = req.body.alias || 'null';
    var agency = req.body.agency || 'null';
    var color = req.body.color || 'black';
    var icon = req.body.icon || 'question';
    var ignore = req.body.ignore || 0;
    var pluginconf = JSON.stringify(req.body.pluginconf) || "{}";
      db.from('capcodes')
        .where('id', '=', id)  
        .modify(function (queryBuilder) {
          if (id == null) {
            queryBuilder.insert({
              id: id,
              address: address,
              alias: alias,
              agency: agency,
              color: color,
              icon: icon,
              ignore: ignore,
              pluginconf: pluginconf
            })
          } else {
            queryBuilder.update({
              id: id,
              address: address,
              alias: alias,
              agency: agency,
              color: color,
              icon: icon,
              ignore: ignore,
              pluginconf: pluginconf
            })
          }
        })
        .returning('id')
        .then((result) => { 
          if (dbtype != 'sqlite' || dbtype != 'postgres') {
            // this is handling for the trigger creating the alias - previous command doesn't return correct result. 
            db.from('capcodes')
              .max('id as latestid')
              .first()
              .returning('latestid')
              .then((result) => {
                result = result.latestid
                //handle 0 or null aliases when no aliases exist
                if (result == null || result == 0) {
                  result = 1
                }
              })
          }
          res.status(200);
          res.send(''+result);
          if (!updateRequired || updateRequired == 0) {
            nconf.set('database:aliasRefreshRequired', 1);
            nconf.save();
          }
        })
        .catch ((err) => {
          logger.main.error(err)
          .status(500).send(err);
        })
      logger.main.debug(util.format('%o', req.body || 'no request body'));
  } else {
    res.status(500).json({message: 'Error - address or alias missing'});
  }
});

router.post('/capcodes/:id', isLoggedIn, function(req, res, next) {
  var id = req.params.id || req.body.id || null;
  nconf.load();
  var updateRequired = nconf.get('database:aliasRefreshRequired');
  if (id == 'deleteMultiple') {
    // do delete multiple
    var idList = req.body.deleteList || [0, 0];
    if (!idList.some(isNaN)) {
      logger.main.info('Deleting: '+idList);
        db.from('capcodes')
          .del()
          .where('id', 'in', idList)
          .then((result) => {
            res.status(200).send({ 'status': 'ok' });
            if (!updateRequired || updateRequired == 0) {
              nconf.set('database:aliasRefreshRequired', 1);
              nconf.save();
            }
          }).catch((err) => {
            res.status(500).send(err);
          })
    } else {
      res.status(500).send({'status': 'id list contained non-numbers'});
    }
  } else {
    if (req.body.address && req.body.alias) {
      if (id == 'new') {
        id = null;
      }
      var address = req.body.address || 0;
      var alias = req.body.alias || 'null';
      var agency = req.body.agency || 'null';
      var color = req.body.color || 'black';
      var icon = req.body.icon || 'question';
      var ignore = req.body.ignore || 0;
      var pluginconf = JSON.stringify(req.body.pluginconf) || "{}";
      var updateAlias = req.body.updateAlias || 0;
      var result
      console.time('insert');
      db.from('capcodes')
        .where('id', '=', id)
        .modify(function(queryBuilder) {
          if (id == null) {
            queryBuilder.insert({
              id: id,
              address: address,
              alias: alias,
              agency: agency,
              color: color,
              icon: icon,
              ignore: ignore,
              pluginconf: pluginconf
            })
          } else {
            queryBuilder.update({
              id: id,
              address: address,
              alias: alias,
              agency: agency,
              color: color,
              icon: icon,
              ignore: ignore,
              pluginconf: pluginconf
            })
          } 
        })
        .then((result) => { 
          if (dbtype != 'sqlite' || dbtype != 'postgres') {
            // this is handling for the trigger creating the alias - previous command doesn't return correct result. 
            db.from('capcodes')
              .max('id as latestid')
              .first()
              .returning('latestid')
              .then((result) => {
                resultid = result.latestid
                //handle 0 or null aliases when no aliases exist
                 if (resultid == null || resultid == 0) {
                  resultid = 1
                 }
                console.timeEnd('insert');
                if (updateAlias == 1) {
                  console.time('updateMap');
                  db('messages')
                    .update('alias_id', function () {
                      this.select('id')
                        .from('capcodes')
                        .where('messages.address', 'like', 'address')
                        .orderByRaw("REPLACE(address, '_', '%') DESC LIMIT 1")
                    })
                    .catch((err) => {
                      logger.main.error(err);
                    })
                    .finally(() => {
                      console.timeEnd('updateMap');
                    })
                } else {
                  if (!updateRequired || updateRequired == 0) {
                    nconf.set('database:aliasRefreshRequired', 1);
                    nconf.save();
                  }
                }
                return resultid
              })
              .then((result) => {
                res.status(200).send({ 'status': 'ok', 'id': result });
              })
              .catch((err) => {
                res.status(500).send(err);
              })
          } else {
            console.timeEnd('insert');
            if (updateAlias == 1) {
              console.time('updateMap');
              db('messages')
                .update('alias_id', function () {
                  this.select('id')
                    .from('capcodes')
                    .where('messages.address', 'like', 'address')
                    .orderByRaw("REPLACE(address, '_', '%') DESC LIMIT 1")
                })
                .catch((err) => {
                  logger.main.error(err);
                })
                .finally(() => {
                  console.timeEnd('updateMap');
                })
            } else {
              if (!updateRequired || updateRequired == 0) {
                nconf.set('database:aliasRefreshRequired', 1);
                nconf.save();
              }
            }
            res.status(200).send({ 'status': 'ok', 'id': result })
          }
        })
        .catch((err) => {
          console.timeEnd('insert');
          logger.main.error(err)
          res.status(500).send(err);
        })
        logger.main.debug(util.format('%o',req.body || 'request body empty'));
    } else {
      res.status(500).json({message: 'Error - address or alias missing'});
    }
  }
});

router.delete('/capcodes/:id', isLoggedIn, function(req, res, next) {
  // delete single alias
  var id = parseInt(req.params.id, 10);
  nconf.load();
  var updateRequired = nconf.get('database:aliasRefreshRequired');
  logger.main.info('Deleting '+id);
    db.from('capcodes')
      .del()
      .where('id', id)
      .then((result) => {
        res.status(200).send({'status': 'ok'});
        if (!updateRequired || updateRequired == 0) {
          nconf.set('database:aliasRefreshRequired', 1);
          nconf.save();
        }
      })
      .catch((err) => {
        res.status(500).send(err);
      }) 
    logger.main.debug(util.format('%o',req.body || 'request body empty'));
});

router.post('/capcodeRefresh', isLoggedIn, function(req, res, next) {
  nconf.load();
  console.time('updateMap');
  db('messages').update('alias_id', function() {
    this.select('id')
        .from('capcodes')
        .where(db.ref('messages.address'), 'like', db.ref('capcodes.address') )
        .orderByRaw("REPLACE(address, '_', '%') DESC LIMIT 1")
  })
  .then((result) => {
      console.timeEnd('updateMap');
      nconf.set('database:aliasRefreshRequired', 0);
      nconf.save();
      res.status(200).send({'status': 'ok'});
  })
  .catch((err) => {
    logger.main.error(err); 
    console.timeEnd('updateMap'); 
  })
});

router.use([handleError]);

module.exports = router;

function inParam (sql, arr) {
  return sql.replace('?#', arr.map(()=> '?' ).join(','));
}

// route middleware to make sure a user is logged in
function isLoggedIn(req, res, next) {
  if (req.method == 'GET') { 
    if (apiSecurity || req.url.match(/capcodes/)) { //checkc if Secure mode is on, or if the route is a capcode route
      if (req.isAuthenticated()) {
        // if user is authenticated in the session, carry on
        return next();
      } else {
        //logger.main.debug('Basic auth failed, attempting API auth');
        passport.authenticate('localapikey', { session: false, failWithError: true })(req, res, next),
          function (next) {
            next();
          },
          function (res) {
            return res.status(401).json({ error: 'Authentication failed.' });
          }
        }
    } else {
      return next();
    }
  } else if (req.method == 'POST') { //Check if user is authenticated for POST methods
    if (req.isAuthenticated()) {
      return next();
    } else {
      passport.authenticate('localapikey', { session: false, failWithError: true }) (req,res,next),
        function (next) {
          next();
        },
        function (res) {
          return res.status(401).json({ error: 'Authentication failed.' });
        }
    }
  }
}

function handleError(err,req,res,next){
  var output = {
    error: {
      name: err.name,
      message: err.message,
      text: err.toString()
    }
  };
  var statusCode = err.status || 500;
  res.status(statusCode).json(output);
}

function parseJSON(json) {
  var parsed;
  try {
    parsed = JSON.parse(json)
  } catch (e) {
    // ignore errors
  }
  return parsed;
}<|MERGE_RESOLUTION|>--- conflicted
+++ resolved
@@ -39,7 +39,6 @@
 var apiSecurity = nconf.get('messages:apiSecurity');
 var dbtype = nconf.get('database:type')
 
-<<<<<<< HEAD
 if (HideCapcode) {
   router.get('/capcodes', isLoggedIn, function(req, res, next) {
     db.select('*').from('capcodes').orderByRaw("REPLACE(address, '_', '%')").then((rows) => {
@@ -57,8 +56,6 @@
     })
 });
 }
-=======
->>>>>>> be815c1b
 
 ///////////////////
 //               //
