var express = require('express');
var bodyParser = require('body-parser');
var router = express.Router();
var basicAuth = require('express-basic-auth');
var bcrypt = require('bcryptjs');
var passport = require('passport');
var util = require('util');
var pluginHandler = require('../plugins/pluginHandler');
var logger = require('../log');
var db = require('../knex/knex.js');
require('../config/passport')(passport); // pass passport for configuration

var nconf = require('nconf');
var conf_file = './config/config.json';
nconf.file({file: conf_file});
nconf.load();

router.use(bodyParser.json());       // to support JSON-encoded bodies
router.use(bodyParser.urlencoded({     // to support URL-encoded bodies
  extended: true
}));

router.use(function (req, res, next) {
  res.locals.login = req.isAuthenticated();
  next();
});

// defaults
var initData = {};
    initData.limit = nconf.get('messages:defaultLimit');
    initData.replaceText = nconf.get('messages:replaceText');
    initData.currentPage = 0;
    initData.pageCount = 0;
    initData.msgCount = 0;
    initData.offset = 0;

// auth variables
var HideCapcode = nconf.get('messages:HideCapcode');
var apiSecurity = nconf.get('messages:apiSecurity');
var dbtype = nconf.get('database:type')

///////////////////
//               //
// GET messages  //
//               //
///////////////////

/* GET message listing. */
router.get('/messages', isLoggedIn, function(req, res, next) {
  nconf.load();
  console.time('init');
  var pdwMode = nconf.get('messages:pdwMode');
  var maxLimit = nconf.get('messages:maxLimit');
  var defaultLimit = nconf.get('messages:defaultLimit');
  initData.replaceText = nconf.get('messages:replaceText');
  if (typeof req.query.page !== 'undefined') {
    var page = parseInt(req.query.page, 10);
    if (page > 0) {
      initData.currentPage = page - 1;
    } else {
      initData.currentPage = 0;
    }
  }
  if (req.query.limit && req.query.limit <= maxLimit) {
    initData.limit = parseInt(req.query.limit, 10);
  } else {
    initData.limit = parseInt(defaultLimit, 10);
  }
  if (pdwMode) {
    var subquery = db.from('capcodes').where('ignore', '=', 0).select('id')
  } else {
    var subquery = db.from('capcodes').where('ignore', '=', 1).select('id')
  }
  db.from('messages').where(function () {
    if (pdwMode) {
      this.from('messages').where('alias_id', 'in', subquery)
    } else {
      this.from('messages').where('alias_id', 'not in', subquery).orWhereNull('alias_id')
    }
  }).count('* as msgcount')
    .then(function(initcount) {
      var count = initcount[0]
      if (count) {
      initData.msgCount = count.msgcount;
      initData.pageCount = Math.ceil(initData.msgCount/initData.limit);
      if (initData.currentPage > initData.pageCount) {
        initData.currentPage = 0;
      }
      initData.offset = initData.limit * initData.currentPage;
      if (initData.offset < 0) {
        initData.offset = 0;
      }
      initData.offsetEnd = initData.offset + initData.limit;
      console.timeEnd('init');
      console.time('sql');

      var orderby;
      orderby = "messages.timestamp DESC LIMIT "+initData.limit+" OFFSET "+initData.offset;
      var result = [];
      var rowCount

      db.from('messages')
        .select('messages.*', 'capcodes.alias', 'capcodes.agency', 'capcodes.icon', 'capcodes.color', 'capcodes.ignore', function () {
          this.select('capcodes.id')
          .as('aliasMatch')
        })
        .modify(function(queryBuilder) {
          if (pdwMode) {
            queryBuilder.innerJoin('capcodes', 'capcodes.id', '=', 'messages.alias_id').where('capcodes.ignore', 0)
          } else {
            queryBuilder.leftJoin('capcodes', 'capcodes.id', '=', 'messages.alias_id').where('capcodes.ignore', 0).orWhereNull('capcodes.ignore')
          }
        })
        .orderByRaw(orderby)
        .then(rows => {
          rowCount = rows.length
          for (row of rows) {
              //outRow = JSON.parse(newrow);
              if (HideCapcode) {
                if (!req.isAuthenticated()) {
                  row = {
                    "id": row.id,
                    "message": row.message,
                    "source": row.source,
                    "timestamp": row.timestamp,
                    "alias_id": row.alias_id,
                    "alias": row.alias,
                    "agency": row.agency,
                    "icon": row.icon,
                    "color": row.color,
                    "ignore": row.ignore,
                    "aliasMatch": row.aliasMatch
                  };
                }
              }
              if (row) {
                result.push(row);
              } else {
                logger.main.info('empty results');
              }
          } 
        })
        .catch(err => { 
          logger.main.error(err); 
        })
        .finally(() => {
          if (rowCount > 0) {
            console.timeEnd('sql');
            //var limitResults = result.slice(initData.offset, initData.offsetEnd);
            console.time('send');
            res.status(200).json({'init': initData, 'messages': result});
            console.timeEnd('send');
          } else {
            res.status(200).json({'init': {}, 'messages': []});
          }
  });
}
});
});

router.get('/messages/:id', isLoggedIn, function(req, res, next) {
  nconf.load();
  var pdwMode = nconf.get('messages:pdwMode');
  var id = req.params.id;

  db.from('messages')
    .select('messages.*', 'capcodes.alias', 'capcodes.agency', 'capcodes.icon', 'capcodes.color', 'capcodes.ignore', function () {
      this.select('capcodes.id')
        .as('aliasMatch')
    })
    .leftJoin('capcodes', 'capcodes.id', '=', 'messages.alias_id')
    .where('messages.id', id)
    .then((row) => {
        if (HideCapcode) {
          if (!req.isAuthenticated()) {
            row = {
              "id": row.id,
              "message": row.message,
              "source": row.source,
              "timestamp": row.timestamp,
              "alias_id": row.alias_id,
              "alias": row.alias,
              "agency": row.agency,
              "icon": row.icon,
              "color": row.color,
              "ignore": row.ignore,
              "aliasMatch": row.aliasMatch
            };
          }
        }
        if(row.ignore == 1) {
          res.status(200).json({});
        } else {
          if(pdwMode && !row.alias) {
            res.status(200).json({});
          } else {
            res.status(200).json(row);
          }
        }
    })
    .catch((err) => {
      res.status(500).send(err);
    })
});

/* GET message search */
router.get('/messageSearch', isLoggedIn, function(req, res, next) {
  nconf.load();
  console.time('init');
  var dbtype = nconf.get('database:type')
  var pdwMode = nconf.get('messages:pdwMode');
  var maxLimit = nconf.get('messages:maxLimit');
  var defaultLimit = nconf.get('messages:defaultLimit');
  initData.replaceText = nconf.get('messages:replaceText');

  if (typeof req.query.page !== 'undefined') {
    var page = parseInt(req.query.page, 10);
    if (page > 0) {
      initData.currentPage = page - 1;
    } else {
      initData.currentPage = 0;
    }
  }
  if (req.query.limit && req.query.limit <= maxLimit) {
    initData.limit = parseInt(req.query.limit, 10);
  } else {
    initData.limit = parseInt(defaultLimit, 10);
  }

  var rowCount;
  var query;
  var agency;
  var address;
  // dodgy handling for unexpected results
  if (typeof req.query.q !== 'undefined') { query = req.query.q;
  } else { query = ''; }
  if (typeof req.query.agency !== 'undefined') { agency = req.query.agency;
  } else { agency = ''; }
  if (typeof req.query.address !== 'undefined') { address = req.query.address;
  } else { address = ''; }

  // set select commands based on query type
  // address can be address or source field
  
  if (dbtype == 'sqlite3') {
    var sql
    if (query != '') {
      sql = `SELECT messages.*, capcodes.alias, capcodes.agency, capcodes.icon, capcodes.color, capcodes.ignore, capcodes.id AS aliasMatch
      FROM messages_search_index
      LEFT JOIN messages ON messages.id = messages_search_index.rowid `;
    } else {
      sql = `SELECT messages.*, capcodes.alias, capcodes.agency, capcodes.icon, capcodes.color, capcodes.ignore, capcodes.id AS aliasMatch 
      FROM messages `;
    }
    if (pdwMode) {
      sql += " INNER JOIN capcodes ON capcodes.id = messages.alias_id";
    } else {
      sql += " LEFT JOIN capcodes ON capcodes.id = messages.alias_id ";
    }
    sql += ' WHERE';
    if (query != '') {
      sql += ` messages_search_index MATCH ?`;
    } else {
      if (address != '')
        sql += ` messages.address LIKE "${address}" OR messages.source = "${address}" OR `;
      if (agency != '')
        sql += ` messages.alias_id IN (SELECT id FROM capcodes WHERE agency = "${agency}" AND ignore = 0) OR `;
      sql += ' messages.id IS ?';
    }
    sql += " ORDER BY messages.timestamp DESC;";
  } else if (dbtype == 'mysql') {
    if (query != '') {
      sql = `SELECT messages.*, capcodes.alias, capcodes.agency, capcodes.icon, capcodes.color, capcodes.ignore, capcodes.id AS aliasMatch
              FROM messages`;
    } else {
      sql = `SELECT messages.*, capcodes.alias, capcodes.agency, capcodes.icon, capcodes.color, capcodes.ignore, capcodes.id AS aliasMatch 
              FROM messages`;
    }
    if (pdwMode) {
      sql += " INNER JOIN capcodes ON capcodes.id = messages.alias_id";
    } else {
      sql += " LEFT JOIN capcodes ON capcodes.id = messages.alias_id ";
    }
    sql += ' WHERE';
    if (query != '') {
      sql += ` MATCH(messages.message, messages.address, messages.source) AGAINST (? IN BOOLEAN MODE)`;
    } else {
      if (address != '')
        sql += ` messages.address LIKE "${address}" OR messages.source = "${address}" OR`;
      if (agency != '')
        sql += ` messages.alias_id IN (SELECT id FROM capcodes WHERE agency = "${agency}" AND capcodes.ignore = 0) OR`;
      sql += ' messages.id = ?';
    }
    sql += " ORDER BY messages.timestamp DESC;";
  }

  if (sql) {
    var data = []
    console.time('sql')
    db.raw(sql, query)
      .then((rows) => {
        if (rows) {
          if (dbtype == 'mysql') {
            // This is required for MySQL Compatibility - SQLite doesn't need this. 
            rows = rows[0]
          }
          for (row of rows) {
            if (HideCapcode) {
              if (!req.isAuthenticated()) {
                row = {
                  "id": row.id,
                  "message": row.message,
                  "source": row.source,
                  "timestamp": row.timestamp,
                  "alias_id": row.alias_id,
                  "alias": row.alias,
                  "agency": row.agency,
                  "icon": row.icon,
                  "color": row.color,
                  "ignore": row.ignore,
                  "aliasMatch": row.aliasMatch
                };
              }
            }
            if (pdwMode) {
              if (row.ignore == 0)
                data.push(row);
            } else {
              if (!row.ignore || row.ignore == 0)
                data.push(row);
            }
          }
        } else {
          logger.main.info('empty results');
        }
        rowCount = data.length
        if (rowCount > 0) {
          console.timeEnd('sql');
          var result = data;
          console.time('initEnd');
          initData.msgCount = result.length;
          initData.pageCount = Math.ceil(initData.msgCount / initData.limit);
          if (initData.currentPage > initData.pageCount) {
            initData.currentPage = 0;
          }
          initData.offset = initData.limit * initData.currentPage;
          if (initData.offset < 0) {
            initData.offset = 0;
          }
          initData.offsetEnd = initData.offset + initData.limit;
          var limitResults = result.slice(initData.offset, initData.offsetEnd);
  
          console.timeEnd('initEnd');
          res.json({ 'init': initData, 'messages': limitResults });
        } else {
          console.timeEnd('sql');
          res.status(200).json({ 'init': {}, 'messages': [] });
        }
      })
      .catch((err) => {
        console.timeEnd('sql');
        logger.main.error(err);
        res.status(500).send(err);
      })
  }
});

///////////////////
//               //
// GET capcodes  //
//               //
///////////////////


// capcodes aren't pagified at the moment, this should probably be removed
router.get('/capcodes/init', isLoggedIn, function(req, res, next) {
  //set current page if specifed as get variable (eg: /?page=2)
  if (typeof req.query.page !== 'undefined') {
    var page = parseInt(req.query.page, 10);
    if (page > 0)
      initData.currentPage = page - 1;
  }
  db.from('capcodes')
    .select('id')
    .orderByRaw('id DESC LIMIT 1')
    .then((row) => {
      initData.msgCount = parseInt(row['id'], 10);
      //console.log(initData.msgCount);
      initData.pageCount = Math.ceil(initData.msgCount/initData.limit);
      var offset = initData.limit * initData.currentPage;
      initData.offset = initData.msgCount - offset;
      if (initData.offset < 0) {
        initData.offset = 0;
      }
      res.json(initData);
    })
    .catch((err) => {
      logger.main.error(err);
    })
});

// all capcode get methods are only used in admin area, so lock down to logged in users as they may contain sensitive data

router.get('/capcodes', isLoggedIn, function(req, res, next) {
  db.from('capcodes')
    .select('*')
    .orderByRaw("REPLACE(address, '_', '%')")
    .then((rows) => {
      res.json(rows);
    })
    .catch((err) => {
      return next(err)
    })
});

router.get('/capcodes/agency', isLoggedIn, function(req, res, next) {
  db.from('capcodes')
    .distinct('agency')
    .then((rows) => {    
      res.status(200);
      res.json(rows);
    })
    .catch((err) => {
      res.status(500);
      res.send(err);
    })
});

router.get('/capcodes/:id', isLoggedIn, function(req, res, next) {
  var id = req.params.id;
    db.from('capcodes')
      .select('*')
      .where('id', id)
      .then(function (row) {
        if (row.length > 0) {
          row = row[0]
          row.pluginconf = parseJSON(row.pluginconf);
          res.status(200);
          res.json(row);
        } else {
          row = {
            "id": "",
            "address": "",
            "alias": "",
            "agency": "",
            "icon": "question",
            "color": "black",
            "ignore": 0,
            "pluginconf": {}
          };
          res.status(200);
          res.json(row);
        }
      })
      .catch((err) => {
        res.status(500);
        res.send(err);
      })
});

router.get('/capcodeCheck/:id', isLoggedIn, function(req, res, next) {
  var id = req.params.id;
    db.from('capcodes')
      .select('*')
      .where('address', id)
      .then((row) => {
        if (row.length > 0) {
          row = row[0]
          row.pluginconf = parseJSON(row.pluginconf);
          res.status(200);
          res.json(row);
        } else {
          row = {
            "id": "",
            "address": "",
            "alias": "",
            "agency": "",
            "icon": "question",
            "color": "black",
            "ignore": 0,
            "pluginconf": {}
          };
          res.status(200);
          res.json(row);
        }
    })
    .catch((err) => {
      res.status(500);
      res.send(err);
    })
});

router.get('/capcodes/agency/:id', isLoggedIn, function(req, res, next) {
  var id = req.params.id;
    db.from('capcodes')
      .select('*')
      .where('agency', 'like', id)
      .then((rows) => {    
        res.status(200);
        res.json(rows);
      })
      .catch((err) => {
        res.status(500);
        res.send(err);
      })
});

//////////////////////////////////
//
// POST calls below
//
//////////////////////////////////
router.post('/messages', isLoggedIn, function(req, res, next) {
  nconf.load();
  if (req.body.address && req.body.message) {
    var filterDupes = nconf.get('messages:duplicateFiltering');
    var dupeLimit = nconf.get('messages:duplicateLimit') || 0; // default 0
    var dupeTime = nconf.get('messages:duplicateTime') || 0; // default 0
    var pdwMode = nconf.get('messages:pdwMode');
    var data = req.body;
        data.pluginData = {};

    // send data to pluginHandler before proceeding
    logger.main.debug('beforeMessage start');
    pluginHandler.handle('message', 'before', data, function(response) {
      logger.main.debug(util.format('%o',response));
      logger.main.debug('beforeMessage done');
      if (response && response.pluginData) {
        // only set data to the response if it's non-empty and still contains the pluginData object
        data = response;
      }
      if (data.pluginData.ignore) {
        // stop processing
        res.status(200);
        return res.send('Ignoring filtered');
      }
        var address = data.address || '0000000';
        var message = data.message || 'null';
        var datetime = data.datetime || 1;
        var timeDiff = datetime - dupeTime;
        var source = data.source || 'UNK';
        var dupeorderby = 'id DESC LIMIT ' + dupeLimit
        db.from('messages')
          .select('*')
          .modify(function (queryBuilder) {
            if ((dupeLimit != 0) && (dupeTime != 0)) {
              queryBuilder.where('id', 'in', function () {
                this.select('*')
                    //this wierd subquery is to keep mysql happy 
                    .from(function () {
                      this.select('id')
                      .from('messages')
                      .where('timestamp', '>', timeDiff)
                      .orderByRaw(dupeorderby)
                      .as('temp_tab')
                    })  
              })
              .andWhere('message', 'like', message)
              .andWhere('address', '=', address)
            } else if ((dupeLimit !=0) && (dupeTime == 0)) {
              queryBuilder.where('id', 'in', function () {
                this.select('*')
                    //this wierd subquery is to keep mysql happy
                    .from(function () {
                      this.select('id')
                          .from('messages')
                          .orderByRaw(dupeorderby)
                          .as('temp_tab')
                    })
              })
              .andWhere('message', 'like', message)
              .andWhere('address', '=', address)
            } else if ((dupeLimit == 0) && (dupeTime != 0)) {
              queryBuilder.where('id', 'in', function () {
                this.select('id')
                    .from('messages')
                    .where('timestamp', '>', timeDiff)
              })
              .andWhere('message', 'like', message)
              .andWhere('address', '=', address)
            } else {
              queryBuilder.where('message', 'like', message)
                          .andWhere('address', '=', address)
            }
          })
          .then((row) => { 
            if (row.length > 0 && filterDupes) {
              logger.main.info(util.format('Ignoring duplicate: %o', message));
              res.status(200);
              res.send('Ignoring duplicate');
            } else {
              db.from('capcodes')
                  .select('id', 'ignore')
                .whereRaw(`"${address}" LIKE address`)
                  .orderByRaw("REPLACE(address, '_', '%') DESC")
                  .then((row) => {
                    var insert;
                    var alias_id = null;
                    if (row.length > 0) {
                      row = row[0]
                      if (row.ignore == 1) {
                        insert = false;
                        logger.main.info('Ignoring filtered address: '+address+' alias: '+row.id);
                      } else {
                        insert = true;
                        alias_id = row.id;
                      }
                    } else {
                      insert = true;
                    }

                    // overwrite alias_id if set from plugin
                    if (data.pluginData.aliasId) {
                      alias_id = data.pluginData.aliasId;
                    }

                    if (insert == true) {
                      var insertmsg = {address: address, message: message, timestamp: datetime, source: source, alias_id: alias_id}
                      db('messages').insert(insertmsg)
                                    .then((result) => {
                                      // emit the full message
                                      db.from('messages')
                                        .select('messages.*', 'capcodes.alias', 'capcodes.agency', 'capcodes.icon', 'capcodes.color', 'capcodes.ignore', 'capcodes.pluginconf', function () {
                                          this.select('capcodes.id')
                                            .as('aliasMatch')
                                        })
                                        .modify(function(queryBuilder) {
                                          if (pdwMode) {
                                            queryBuilder.innerJoin('capcodes', 'capcodes.id', '=', 'messages.alias_id')
                                          } else {
                                            queryBuilder.leftJoin('capcodes', 'capcodes.id', '=', 'messages.alias_id')
                                          }
                                        })
                                        .where('messages.id', '=', result[0])
                                        .then((row) => {
                                        if(row.length > 0) {
                                          row = row[0]
                                          // send data to pluginHandler after processing
                                          row.pluginData = data.pluginData;
                                          
                                          if (row.pluginconf) {
                                            row.pluginconf = parseJSON(row.pluginconf);
                                          } else {
                                            row.pluginconf = {};
                                          }
                                          logger.main.debug('afterMessage start');
                                          pluginHandler.handle('message', 'after', row, function(response) {
                                            logger.main.debug(util.format('%o',response));
                                            logger.main.debug('afterMessage done');
                                            // remove the pluginconf object before firing socket message
                                            delete row.pluginconf;
                                            if (HideCapcode || apiSecurity) {
                                              //Emit full details to the admin socket
                                              req.io.of('adminio').emit('messagePost', row);
                                              //Only emit to normal socket if HideCapcode is on and ApiSecurity is off.
                                              if (HideCapcode && !apiSecurity) {
                                                // Emit No capcode to normal socket
                                                row = {
                                                  "id": row.id,
                                                  "message": row.message,
                                                  "source": row.source,
                                                  "timestamp": row.timestamp,
                                                  "alias_id": row.alias_id,
                                                  "alias": row.alias,
                                                  "agency": row.agency,
                                                  "icon": row.icon,
                                                  "color": row.color,
                                                  "ignore": row.ignore,
                                                  "aliasMatch": row.aliasMatch
                                                };
                                                req.io.emit('messagePost', row);
                                              }
                                            } else {
                                              //Just emit - No Security enabled
                                              req.io.emit('messagePost', row);
                                            }
                                          });
                                        }
                                        res.status(200).send(''+result);
                                      })
                                      .catch((err) => {
                                        res.status(500).send(err);
                                        logger.main.error(err)
                                      })          
                            })
                            .catch ((err) => {
                              res.status(500).send(err);
                              logger.main.error(err)
                            })
                    } else {
                        res.status(200);
                        res.send('Ignoring filtered');
                    }
              })
              .catch((err) => {
                logger.main.error(err)
              })
              }
            })
            .catch((err) => {
             res.status(500).send(err);
             logger.main.error(err)
            })
      })
  } else {
    res.status(500).json({message: 'Error - address or message missing'});
  }
});

router.post('/capcodes', isLoggedIn, function(req, res, next) {
  nconf.load();
  var updateRequired = nconf.get('database:aliasRefreshRequired');
  if (req.body.address && req.body.alias) {
    var id = req.body.id || null;
    var address = req.body.address || 0;
    var alias = req.body.alias || 'null';
    var agency = req.body.agency || 'null';
    var color = req.body.color || 'black';
    var icon = req.body.icon || 'question';
    var ignore = req.body.ignore || 0;
    var pluginconf = JSON.stringify(req.body.pluginconf) || "{}";
      db.from('capcodes')
        .where('id', '=', id)  
        .modify(function (queryBuilder) {
          if (id == null) {
            queryBuilder.insert({
              id: id,
              address: address,
              alias: alias,
              agency: agency,
              color: color,
              icon: icon,
              ignore: ignore,
              pluginconf: pluginconf
            })
          } else {
            queryBuilder.update({
              id: id,
              address: address,
              alias: alias,
              agency: agency,
              color: color,
              icon: icon,
              ignore: ignore,
              pluginconf: pluginconf
            })
          }
        })
        .returning('id')
        .then((result) => { 
          res.status(200);
          res.send(''+result);
          if (!updateRequired || updateRequired == 0) {
            nconf.set('database:aliasRefreshRequired', 1);
            nconf.save();
          }
        })
        .catch ((err) => {
          logger.main.error(err)
          .status(500).send(err);
        })
      logger.main.debug(util.format('%o', req.body || 'no request body'));
  } else {
    res.status(500).json({message: 'Error - address or alias missing'});
  }
});

router.post('/capcodes/:id', isLoggedIn, function(req, res, next) {
  var id = req.params.id || req.body.id || null;
  nconf.load();
  var updateRequired = nconf.get('database:aliasRefreshRequired');
  if (id == 'deleteMultiple') {
    // do delete multiple
    var idList = req.body.deleteList || [0, 0];
    if (!idList.some(isNaN)) {
      logger.main.info('Deleting: '+idList);
        db.from('capcodes')
          .del()
          .where('id', 'in', idList)
          .then((result) => {
            res.status(200).send({ 'status': 'ok' });
            if (!updateRequired || updateRequired == 0) {
              nconf.set('database:aliasRefreshRequired', 1);
              nconf.save();
            }
          }).catch((err) => {
            res.status(500).send(err);
          })
    } else {
      res.status(500).send({'status': 'id list contained non-numbers'});
    }
  } else {
    if (req.body.address && req.body.alias) {
      if (id == 'new') {
        id = null;
      }
      var address = req.body.address || 0;
      var alias = req.body.alias || 'null';
      var agency = req.body.agency || 'null';
      var color = req.body.color || 'black';
      var icon = req.body.icon || 'question';
      var ignore = req.body.ignore || 0;
      var pluginconf = JSON.stringify(req.body.pluginconf) || "{}";
      var updateAlias = req.body.updateAlias || 0;
      var result
      console.time('insert');
      db.from('capcodes')
        .where('id', '=', id)
        .modify(function(queryBuilder) {
          if (id == null) {
            queryBuilder.insert({
              id: id,
              address: address,
              alias: alias,
              agency: agency,
              color: color,
              icon: icon,
              ignore: ignore,
              pluginconf: pluginconf
            })
          } else {
            queryBuilder.update({
              id: id,
              address: address,
              alias: alias,
              agency: agency,
              color: color,
              icon: icon,
              ignore: ignore,
              pluginconf: pluginconf
            })
          } 
        })
        .then((result) => { 
            console.timeEnd('insert');
            if (updateAlias == 1) {
              console.time('updateMap');
              db('messages')
                .update('alias_id', function () {
                  this.select('id')
                    .from('capcodes')
                    .where('messages.address', 'like', 'address')
                    .orderByRaw("REPLACE(address, '_', '%') DESC LIMIT 1")
                })
                .catch((err) => {
                  logger.main.error(err);
                })
                .finally(() => {
                  console.timeEnd('updateMap');
                })
            } else {
              if (!updateRequired || updateRequired == 0) {
                nconf.set('database:aliasRefreshRequired', 1);
                nconf.save();
              }
            }
            res.status(200).send({ 'status': 'ok', 'id': result })
        })
        .catch((err) => {
          console.timeEnd('insert');
          logger.main.error(err)
          res.status(500).send(err);
        })
        logger.main.debug(util.format('%o',req.body || 'request body empty'));
    } else {
      res.status(500).json({message: 'Error - address or alias missing'});
    }
  }
});

router.delete('/capcodes/:id', isLoggedIn, function(req, res, next) {
  // delete single alias
  var id = parseInt(req.params.id, 10);
  nconf.load();
  var updateRequired = nconf.get('database:aliasRefreshRequired');
  logger.main.info('Deleting '+id);
    db.from('capcodes')
      .del()
      .where('id', id)
      .then((result) => {
        res.status(200).send({'status': 'ok'});
        if (!updateRequired || updateRequired == 0) {
          nconf.set('database:aliasRefreshRequired', 1);
          nconf.save();
        }
      })
      .catch((err) => {
        res.status(500).send(err);
      }) 
    logger.main.debug(util.format('%o',req.body || 'request body empty'));
});

router.post('/capcodeRefresh', isLoggedIn, function(req, res, next) {
  nconf.load();
  console.time('updateMap');
  db('messages').update('alias_id', function() {
    this.select('id')
        .from('capcodes')
        .where(db.ref('messages.address'), 'like', db.ref('capcodes.address') )
        .orderByRaw("REPLACE(address, '_', '%') DESC LIMIT 1")
  })
  .then((result) => {
      console.timeEnd('updateMap');
      nconf.set('database:aliasRefreshRequired', 0);
      nconf.save();
      res.status(200).send({'status': 'ok'});
  })
  .catch((err) => {
    logger.main.error(err); 
    console.timeEnd('updateMap'); 
  })
});

router.use([handleError]);

module.exports = router;

function inParam (sql, arr) {
  return sql.replace('?#', arr.map(()=> '?' ).join(','));
}

// route middleware to make sure a user is logged in
function isLoggedIn(req, res, next) {
  if (req.method == 'GET') { 
<<<<<<< HEAD
    if (apiSecurity || req.url.match(/capcodes/) && !(req.url.match(/agency/))) { //checkc if Secure mode is on, or if the route is a capcode route
=======
    if (apiSecurity || req.url.match(/capcodes/i)) { //check if Secure mode is on, or if the route is a capcode route
>>>>>>> c9fb4939
      if (req.isAuthenticated()) {
        // if user is authenticated in the session, carry on
        return next();
      } else {
        //logger.main.debug('Basic auth failed, attempting API auth');
        passport.authenticate('localapikey', { session: false, failWithError: true })(req, res, next),
          function (next) {
            next();
          },
          function (res) {
            return res.status(401).json({ error: 'Authentication failed.' });
          }
        }
    } else {
      return next();
    }
  } else if (req.method == 'POST') { //Check if user is authenticated for POST methods
    if (req.isAuthenticated()) {
      return next();
    } else {
      passport.authenticate('localapikey', { session: false, failWithError: true }) (req,res,next),
        function (next) {
          next();
        },
        function (res) {
          return res.status(401).json({ error: 'Authentication failed.' });
        }
    }
  }
}

function handleError(err,req,res,next){
  var output = {
    error: {
      name: err.name,
      message: err.message,
      text: err.toString()
    }
  };
  var statusCode = err.status || 500;
  res.status(statusCode).json(output);
}

function parseJSON(json) {
  var parsed;
  try {
    parsed = JSON.parse(json)
  } catch (e) {
    // ignore errors
  }
  return parsed;
}<|MERGE_RESOLUTION|>--- conflicted
+++ resolved
@@ -922,11 +922,7 @@
 // route middleware to make sure a user is logged in
 function isLoggedIn(req, res, next) {
   if (req.method == 'GET') { 
-<<<<<<< HEAD
-    if (apiSecurity || req.url.match(/capcodes/) && !(req.url.match(/agency/))) { //checkc if Secure mode is on, or if the route is a capcode route
-=======
-    if (apiSecurity || req.url.match(/capcodes/i)) { //check if Secure mode is on, or if the route is a capcode route
->>>>>>> c9fb4939
+    if (apiSecurity || req.url.match(/capcodes/i) && !(req.url.match(/agency/))) { //checkc if Secure mode is on, or if the route is a capcode route
       if (req.isAuthenticated()) {
         // if user is authenticated in the session, carry on
         return next();
