--- conflicted
+++ resolved
@@ -27,42 +27,6 @@
     next();
 });
 
-<<<<<<< HEAD
-router.route('/login')
-    .get(function(req, res, next) {
-        var user = '';
-        if (typeof req.user != 'undefined') {
-            user = req.user;
-        }
-       res.render('login', {
-           pageTitle: 'Login',
-           message: req.flash('loginMessage'),
-           user: user
-       });
-    })
-    // process the login form
-    .post(passport.authenticate('local-login', {
-        successRedirect : '/admin', // redirect to the secure profile section
-        failureRedirect : '/login?=login_failed', // redirect back to the signup page if there is an error
-        failureFlash : true // allow flash messages
-    }));
-
-router.route('/logout')
-    .get(function(req, res, next) {
-        req.logout();
-        res.redirect('/');
-    });
-
-router.get('/testLogin', isLoggedIn, function(req, res) {
-        console.log(req.user);
-        res.render('index', {
-            user : req.user, // get the user out of session and pass to template
-            pageTitle: 'Home'
-        });
-    });
-
-=======
->>>>>>> 32a5c87e
 /* GET home page. */
 router.get('/', function (req, res, next) {
     if (nconf.get('messages:apiSecurity') && !req.isAuthenticated()) {
@@ -70,18 +34,7 @@
         res.redirect('/auth/login');
     }
 
-<<<<<<< HEAD
-module.exports = router;
-
-// route middleware to make sure a user is logged in
-function isLoggedIn(req, res, next) {
-
-    // if user is authenticated in the session, carry on
-    if (req.isAuthenticated())
-        return next();
-=======
     res.render('index', { pageTitle: 'Home' });
 });
->>>>>>> 32a5c87e
 
 module.exports = router;