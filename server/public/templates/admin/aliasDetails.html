<div class="row" style="padding-top: 11px;">
</div>
<div ng-if="loading" class="loading"><i class="fa fa-spinner fa-spin"></i></div>
<div class="alert {{alertMessage.type}} alert-dismissable alert-fixed fade in" ng-if="alertMessage.show">
  <button type="button" class="close" data-dismiss="alert" aria-label="Close" ng-click="alertMessage.show = false">&times;</button>
  <strong>{{alertMessage.text}}</strong>
</div>
<div class="row" style="padding-top: 10px">
  <div class="col-sm-6 col-xs-12">
          <h4 style="padding-left: 15px;"><a href="/admin/">Admin</a> / <a href="/admin/aliases/">Aliases</a> / {{alias.id || 'New'}} {{alias.newMessage}}</div>
  <div class="col-sm-6 col-xs-12">
            <div class="hidden-xs btn-group pull-right" style="margin-top: 11.5px" role="group" aria-label="Actions">
              <button ng-if="aliasRefreshRequired == 1" type="button" ng-click="aliasRefresh();" class="btn btn-warning">Refresh Alias/Message Map</button>
              <button ng-if="!isNew" type="button" ng-click="newButton('new');" class="btn btn-success">Add New</button>
            </div>
            <div class="visible-xs btn-group" style="padding-left: 15px;" role="group" aria-label="Actions">
              <button ng-if="aliasRefreshRequired == 1" type="button" ng-click="aliasRefresh();" class="btn btn-warning">Refresh Alias/Message Map</button>
              <button ng-if="!isNew" type="button" ng-click="newButton('new');" class="btn btn-success">Add New</button>
            </div>
          </h4>
  </div>
  <div class="col-xs-12">
          <hr />
          <form ng-submit="aliasSubmit()" class="form-horizontal" name="alias">
          <h5>Alias Details</h5>
          <p>Aliases are ordered so that the closest match takes precedence.<br />
          Aliases with a full 7 digit capcode will be used first, followed by those with one wildcard, and so on.<br />
          Those that start with a wildcard will always be ordered last, and thus are only matched with a message if no other alias matches.</p>
            <div class="form-group has-feedback" ng-class="!alias.address || existingAddress ? 'has-error' : 'has-success'">
              <label for="alias.address" class="col-xs-4 col-sm-3 control-label">Address</label>
              <div class="col-xs-8 col-sm-9">
                <input class="form-control" type="text" name="alias.address" ng-model="alias.address" ng-change="checkAddress()" ng-model-options="{updateOn: 'blur'}" required>
                <span ng-if="aliasLoading" class="fa fa-refresh fa-spin fa-2x fa-fw form-control-feedback" aria-hidden="true"></span>
                <span id="helpBlock" class="help-block">Capcode address matches based on SQL wildcards - % means 0 or more of any character, _ means one of any character.<br />
                    For example:<br />
                    '%200%' will match messages from '0000200', '2009999', or '0002001'<br />
                    '0200___' will match '0200123', but not '0020012'.</span>
                <span ng-if="existingAddress" class="text-danger pull-left">Address already exists! </span>
                <div ng-if="existingAddress" class="btn-group pull-right" role="group" aria-label="Replace existing alias?">
                  <button type="button" ng-click="newButton(existingID)" class="btn btn-danger">Replace Existing</button>
                  <button type="button" ng-click="alias.address = alias.originalAddress; checkAddress()" class="btn btn-danger">Reset<span ng-if="alias.originalAddress"> to {{alias.originalAddress}}</span></button>
                </div>
              </div>
            </div>
            <div class="form-group" ng-class="!alias.agency ? 'has-error' : 'has-success'">
              <label for="alias.agency" class="col-xs-4 col-sm-3 control-label">Agency</label>
              <div class="col-xs-8 col-sm-9">
              <input class="form-control" type="text" name="alias.agency" ng-model="alias.agency" required>
              <span id="helpBlock" class="help-block">Agency or a high level group for aliases.</span>
              </div>
            </div>
            <div class="form-group">
              <label for="alias.icon" class="col-xs-4 col-sm-3 control-label">Icon</label>
              <div class="col-xs-8 col-sm-9">
                <div class="input-group">
                  <span class="input-group-addon" id="alias.icon.addon">
                    <span class="fa-stack fa-lg fa-fw" style="color: {{alias.color || 'black'}};">
                      <i class="fa fa-circle fa-stack-2x"></i>
                      <i class="fa fa-{{alias.icon || 'question'}} fa-stack-1x fa-inverse"></i>
                    </span>
                  </span>
                  <input class="form-control" type="text" name="alias.icon" ng-model="alias.icon" required>
                </div>
              <span id="helpBlock" class="help-block">Fontawesome icon to display with the alias. <a href="http://fontawesome.io/icons/" target="_blank">Available icons.</a></span>
              </div>
            </div>
            <div class="form-group">
              <label for="alias.color" class="col-xs-4 col-sm-3 control-label">Color</label>
              <div class="col-xs-8 col-sm-9">
              <color-picker ng-model="alias.color" options="colorOptions"></color-picker>
              <!-- <input class="form-control" type="text" name="alias.color" ng-model="alias.color" required> -->
              <span id="helpBlock" class="help-block">HTML color to use for the icon and address. Can be a named color or a # color code.</span>
              </div>
            </div>
            <div class="form-group" ng-class="!alias.alias ? 'has-error' : 'has-success'">
              <label for="alias.alias" class="col-xs-4 col-sm-3 control-label">Alias</label>
              <div class="col-xs-8 col-sm-9">
              <input class="form-control" type="text" name="alias.alias" ng-model="alias.alias" required>
              <span id="helpBlock" class="help-block">Text description of the alias.</span>
              </div>
            </div>
            <div class="form-group" ng-class="{'has-warning':alias.ignore == 1}">
              <label for="alias.ignore" class="col-xs-4 col-sm-3 control-label">Filter Alias</label>
              <div class="col-xs-8 col-sm-9">
              <div class="checkbox">
                <label>
                <input type="checkbox" name="alias.ignore" ng-model="alias.ignore" ng-true-value="1" ng-false-value="0">
                Ignore messages matching this alias.
                </label>
                <span id="helpBlock" class="help-block">New messages that come in matching this alias are not stored in the database, but existing messages will not be deleted.</span>
              </div>
              </div>
            </div>
            
            <h5>Notifications</h5>
            <h5>Email</h5>
            <div class="form-group">
              <label for="alias.mailenable" class="col-xs-4 col-sm-3 control-label">Email</label>
              <div class="col-xs-8 col-sm-9">
                <div class="checkbox">
                  <label>
                    <input type="checkbox" name="alias.mailenable" ng-model="alias.mailenable" ng-true-value="1" ng-false-value="0">
                    Enable sending via SMTP
                  </label>
                  <span id="helpBlock" class="help-block">If checked, messages matching this alias will be sent via SMTP</span>
                </div>
              </div>
            </div>

            <div class="form-group" ng-class="!alias.mailto && alias.mailenable ? 'has-error' : 'has-success'">
              <label for="alias.mailto" class="col-xs-4 col-sm-3 control-label">SMTP Recipients</label>
              <div class="col-xs-8 col-sm-9">
              <input class="form-control" type="text" name="alias.mailto" ng-model="alias.mailto" ng-disabled="!alias.mailenable" ng-required="alias.mailenable">
              <span id="helpBlock" class="help-block">Recipients for this capcode, comma separated</span>
              </div>
            </div>
           <h5>Pushover</h5>
            <div class="form-group">
              <label for="alias.push" class="col-xs-4 col-sm-3 control-label">Pushover</label>
              <div class="col-xs-8 col-sm-9">
                <div class="checkbox">
                  <label>
                    <input type="checkbox" name="alias.push" ng-model="alias.push" ng-true-value="1" ng-false-value="0">
                    Enable sending via Pushover
                  </label>
                  <span id="helpBlock" class="help-block">If checked, messages matching this alias will be sent via Pushover</span>
                </div>
              </div>
            </div>
            <div class="form-group">
              <label for="alias.pushpri" class="col-xs-4 col-sm-3 control-label">Pushover - Priority</label>
              <div class="col-xs-8 col-sm-9">
                <select name="alias.pushpri" ng-model="alias.pushpri" class="form-control" ng-disabled="!alias.push" ng-required="alias.push">
                  <option value="-2">Lowest Priority</option>
                  <option value="-1">Low Priority</option>
                  <option value="0">Normal Priority</option>
                  <option value="1">High Priority</option>
                  <option value="2">Emergency Priority</option>
                </select>
                <span id="helpBlock" class="help-block">Set's the priority messages will be sent at. More information can be found here <a href="https://pushover.net/api#priority">https://pushover.net/api#priority</a></span>
              </div>
            </div>
            <div class="form-group" ng-class="!alias.pushgroup && alias.push || alias.pushgroup == 0 && alias.push ? 'has-error' : 'has-success'">
              <label for="alias.pushgroup" class="col-xs-4 col-sm-3 control-label">Pushover - User/Group Key </label>
              <div class="col-xs-8 col-sm-9">
                <input type="text" class="form-control" name="alias.pushgroup" ng-model="alias.pushgroup" ng-disabled="!alias.push" ng-required="alias.push">
                <span id="helpBlock" class="help-block">This can be a individual user key or a group key.</a>
                </span>
              </div>
            </div>
            <div class="form-group">
              <label for="alias.pushsound" class="col-xs-4 col-sm-3 control-label">Sound</label>
              <div class="col-xs-8 col-sm-9">
                <select name="alias.pushsound" ng-model="alias.pushsound" class="form-control" ng-disabled="!alias.push">
                  <option value=""></option>
                  <option value="pushover">Pushover</option>
                  <option value="bike">Bike</option>
                  <option value="bugle">Bugle</option>
                  <option value="cashregister">Cash Register</option>
                  <option value="classical">Classical</option>
                  <option value="cosmic">Cosmic</option>
                  <option value="falling">Falling</option>
                  <option value="gamelan">Gamelan</option>
                  <option value="incoming">Incoming</option>
                  <option value="intermission">Intermission</option>
                  <option value="magic">Magic</option>
                  <option value="mechanical">Mechanical</option>
                  <option value="pianobar">Piano Bar</option>
                  <option value="siren">Siren</option>
                  <option value="spacealarm">Space Alarm</option>
                  <option value="tugboat">Tug Boat</option>
                  <option value="alien">Alien Alarm (long)</option>
                  <option value="climb">Climb (long)</option>
                  <option value="persistent">Persistent (long)</option>
                  <option value="echo">Pushover Echo (long)</option>
                  <option value="updown">Up Down (long)</option>
                  <option value="none">None (silent)</option>
                </select>
                <span id="helpBlock" class="help-block">Sets the Notification Sound - Leaving this blank will use the default notification sound set in your application</span>
              </div>
            </div>
            <h5>Telegram</h5>
            <div class="form-group">
              <label for="alias.telegram" class="col-xs-4 col-sm-3 control-label">Telegram</label>
              <div class="col-xs-8 col-sm-9">
                <div class="checkbox">
                  <label>
                    <input type="checkbox" name="alias.telegram" ng-model="alias.telegram" ng-true-value="1" ng-false-value="0">
                    Enable sending via Telegram
                  </label>
                  <span id="helpBlock" class="help-block">If checked, messages matching this alias will be sent via Telegram</span>
                </div>
              </div>
            </div>
            <div class="form-group" ng-class="!alias.telechat && alias.telegram || alias.telechat == 0 && alias.telegram ? 'has-error' : 'has-success'">
              <label for="alias.telechat" class="col-xs-4 col-sm-3 control-label">Telegram - Chat ID </label>
              <div class="col-xs-8 col-sm-9">
                <input type="text" class="form-control" name="alias.telechat" ng-model="alias.telechat" ng-disabled="!alias.telegram" ng-required="alias.telegram">
                <span id="helpBlock" class="help-block">Telegram Chat ID.</a>
                </span>
              </div>
            </div>
<<<<<<< HEAD

            <h5>Twitter</h5>
            <div class="form-group">
              <label for="alias.twitter" class="col-xs-4 col-sm-3 control-label">Twitter</label>
              <div class="col-xs-8 col-sm-9">
                <div class="checkbox">
                  <label>
                    <input type="checkbox" name="alias.twitter" ng-model="alias.twitter" ng-true-value="1" ng-false-value="0">
                    Enable posting to Twitter
                  </label>
                  <span id="helpBlock" class="help-block">If checked, messages matching this alias will be posted to twitter</span>
                </div>
              </div>
            </div>
            <div class="form-group">
              <label for="alias.twitterhashtag" class="col-xs-4 col-sm-3 control-label">Twitter Alias Hashtags </label>
              <div class="col-xs-8 col-sm-9">
                <input type="text" class="form-control" name="alias.twitterhashtag" ng-model="alias.twitterhashtag" ng-disabled="!alias.twitter">
                <span id="helpBlock" class="help-block">Hashtags to append to all twitter posts regarding this alias. Space Seperated </a>
                </span>
              </div>
            </div>
=======
            
            <h5>Discord</h5>
            <div class="form-group">
              <label for="alias.discord" class="col-xs-4 col-sm-3 control-label">Discord</label>
              <div class="col-xs-8 col-sm-9">
                <div class="checkbox">
                  <label>
                    <input type="checkbox" name="alias.discord" ng-model="alias.discord" ng-true-value="1" ng-false-value="0">
                    Enable sending via Discord
                  </label>
                  <span id="helpBlock" class="help-block">If checked, messages matching this alias will be sent via webhook to a Discord Channel</span>
                </div>
              </div>
            </div>
            <div class="form-group" ng-class="!alias.discwebhook && alias.discord || alias.discwebhook == 0 && alias.discord ? 'has-error' : 'has-success'">
              <label for="alias.discwebhook" class="col-xs-4 col-sm-3 control-label">Discord - Webhook URL </label>
              <div class="col-xs-8 col-sm-9">
                <input type="text" class="form-control" name="alias.discwebhook" ng-model="alias.discwebhook" ng-disabled="!alias.discord"
                  ng-required="alias.discord">
                <span id="helpBlock" class="help-block">Provide the full Discord Webhook URL from your Server Settings page.</a>
                </span>
              </div>
            </div>

>>>>>>> eab13e31
            <div class="btn-group pull-right" style="padding-right: 10px; padding-bottom: 10px;"role="group" aria-label="Actions">
              <button type="button" ng-if="!isNew" ng-click="aliasDelete()" class="btn btn-danger">Delete</button>
              <button type="button" ng-click="aliasLoad()" class="btn btn-default">Reset</button>
              <button type="submit" class="btn btn-default">Save</button>
            </div>
          </form>
        </div>
</div><|MERGE_RESOLUTION|>--- conflicted
+++ resolved
@@ -200,8 +200,6 @@
                 </span>
               </div>
             </div>
-<<<<<<< HEAD
-
             <h5>Twitter</h5>
             <div class="form-group">
               <label for="alias.twitter" class="col-xs-4 col-sm-3 control-label">Twitter</label>
@@ -223,8 +221,6 @@
                 </span>
               </div>
             </div>
-=======
-            
             <h5>Discord</h5>
             <div class="form-group">
               <label for="alias.discord" class="col-xs-4 col-sm-3 control-label">Discord</label>
@@ -247,8 +243,6 @@
                 </span>
               </div>
             </div>
-
->>>>>>> eab13e31
             <div class="btn-group pull-right" style="padding-right: 10px; padding-bottom: 10px;"role="group" aria-label="Actions">
               <button type="button" ng-if="!isNew" ng-click="aliasDelete()" class="btn btn-danger">Delete</button>
               <button type="button" ng-click="aliasLoad()" class="btn btn-default">Reset</button>
