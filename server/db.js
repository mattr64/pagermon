--- conflicted
+++ resolved
@@ -20,13 +20,10 @@
                 sql += "mailto TEXT, ";
                 sql += "telegram INTEGER DEFAULT 0, ";
                 sql += "telechat TEXT, ";
-<<<<<<< HEAD
                 sql += "twitter INTEGER DEFAULT 0, ";   
                 sql += "twitterhashtag TEXT, ";
-=======
                 sql += "discord INTEGER DEFAULT 0, ";
                 sql += "discwebhook TEXT, ";
->>>>>>> eab13e31
                 sql += "ignore INTEGER DEFAULT 0 ); ";
                 // initialise messages table
                 sql += "CREATE TABLE IF NOT EXISTS messages ( ";
@@ -95,19 +92,12 @@
                                     db.run("ALTER TABLE capcodes ADD mailenable INTEGER DEFAULT 0", function(err){ /* ignore error */ });
                                     db.run("ALTER TABLE capcodes ADD telegram INTEGER DEFAULT 0", function(err){ /* ignore error */ });
                                     db.run("ALTER TABLE capcodes ADD telechat TEXT", function(err){ /* ignore error */ });
-<<<<<<< HEAD
                                     db.run("ALTER TABLE capcodes ADD ignore INTEGER DEFAULT 0", function (err) { /* ignore error */ });
                                     db.run("ALTER TABLE capcodes ADD twitter INTEGER DEFAULT 0", function (err) { /* ignore error */ });
                                     db.run("ALTER TABLE capcodes ADD twitterhashtag TEXT", function (err) { /* ignore error */ });
-                                    db.run("ALTER TABLE capcodes ADD ignore INTEGER DEFAULT 0", function (err) { /* ignore error */ });
-                                    db.run("PRAGMA user_version = " + release, function (err) { /* ignore error */ });
-                                    
-=======
                                     db.run("ALTER TABLE capcodes ADD discord INTEGER DEFAULT 0", function (err) { /* ignore error */ });
                                     db.run("ALTER TABLE capcodes ADD discwebhook TEXT", function (err) { /* ignore error */ });
-                                    db.run("ALTER TABLE capcodes ADD ignore INTEGER DEFAULT 0", function (err) { /* ignore error */ });
                                     db.run("PRAGMA user_version = "+release, function(err){ /* ignore error */ });
->>>>>>> eab13e31
                                 });
                             } else {
                                 console.log("DB schema up to date!");
