<<<<<<< HEAD
var version = "0.3.0-alpha";
var release = 20190106;
=======
var version = "0.2.3-beta";
var release = 20181118;
>>>>>>> be815c1b

var debug = require('debug')('pagermon:server');
var pmx = require('pmx').init({
    http          : true, // HTTP routes logging (default: true)
    ignore_routes : [/socket\.io/, /notFound/], // Ignore http routes with this pattern (Default: [])
    errors        : true, // Exceptions logging (default: true)
    custom_probes : true, // Auto expose JS Loop Latency and HTTP req/s as custom metrics
    network       : true, // Network monitoring at the application level
    ports         : true  // Shows which ports your app is listening on (default: false)
});
var http = require('http');
var compression = require('compression');
var express = require('express');
var path = require('path');
var favicon = require('serve-favicon');
var logger = require('./log');
var cookieParser = require('cookie-parser');
var bodyParser = require('body-parser');
var fs = require('fs');
var session = require('express-session');
var SQLiteStore = require('connect-sqlite3')(session);
var passport = require('passport');
var flash    = require('connect-flash');
require('./config/passport')(passport);

process.on('SIGINT', function() {
    console.log( "\nGracefully shutting down from SIGINT (Ctrl-C)" );
    process.exit(1);
});

// create config file if it does not exist, and set defaults
var conf_defaults = require('./config/default.json');
var conf_file = './config/config.json';
if( ! fs.existsSync(conf_file) ) {
    fs.writeFileSync( conf_file, JSON.stringify(conf_defaults,null, 2) );
}
// load the config file
var nconf = require('nconf');
    nconf.file({file: conf_file});
    nconf.load();

var db = require('./db');
    db.init(release);

// routes
var index = require('./routes/index');
var admin = require('./routes/admin');
var api = require('./routes/api');

var port = normalizePort(process.env.PORT || '3000');
var app = express();
    app.set('port', port);
    // view engine setup
    app.set('views', path.join(__dirname, 'views'));
    app.set('view engine', 'ejs');
    app.set('trust proxy', 'loopback, linklocal, uniquelocal');



var server = http.createServer(app);
var io = require('socket.io').listen(server);
    server.listen(port);
    server.on('error', onError);
    server.on('listening', onListening);
    //Lets set setMaxListeners to a decent number - not to high to allow the memory leak warking to still trigger
    io.sockets.setMaxListeners(20);
io.sockets.on('connection', function (socket) {
    socket.removeAllListeners();
    debug('client connect to normal socket');
//    socket.on('echo', function (data) {
//        io.sockets.emit('message', data);
//        console.log('message', data);
//    });
});
//Admin Socket
var adminio = io.of('/adminio');
adminio.on('connection', function (socket) {
    socket.removeAllListeners();
    debug('client connect to admin socket');
//    adminio.on('echo', function (data) {
//        adminio.emit('message', data);
//        console.log('message', data);
//    });
});

app.use(favicon(path.join(__dirname, 'public', 'favicon.ico')));

// set socket.io to be shared across all modules
app.use(function(req,res,next){
    req.io = io;
    next();
});

// session secret is controlled by config
var secret = nconf.get('global:sessionSecret');
// compress all responses
app.use(compression());
app.use(require("morgan")("combined", { "stream": logger.http.stream }));
app.use(bodyParser.json());
app.use(bodyParser.urlencoded({ extended: true }));
app.use(cookieParser());

var sessSet = {
    cookie: { maxAge: 7 * 24 * 60 * 60 * 1000 }, // 1 week
    store: new SQLiteStore,
    saveUninitialized: true,
    resave: 'true',
    secret: secret
}

if (process.env.HOSTNAME && process.env.USE_COOKIE_HOST)
    sessSet.cookie.domain = '.'+process.env.HOSTNAME;

app.use(session(sessSet));
app.use(passport.initialize());
app.use(passport.session()); // persistent login sessions
app.use(flash());
app.use(express.static(path.join(__dirname, 'public')));
app.use('/node_modules', express.static(path.join(__dirname, 'node_modules')));
app.use(function(req, res, next) {
  res.locals.version = version;
  res.locals.loglevel = nconf.get('global:loglevel') || 'info';
  next();
});


app.use('/', index);
app.use('/admin', admin);
app.use('/post', api);
app.use('/api', api);


// catch 404 and forward to error handler
app.use(function(req, res, next) {
  var err = new Error('Not Found');
  err.status = 404;
  next(err);
});

// error handler
app.use(function(err, req, res, next) {
  // set locals, only providing error in development
  res.locals.message = err.message;
  res.locals.error = req.app.get('env') === 'development' ? err : {};

  // render the error page
  res.status(err.status || 500);
  res.render('global/error', { title: 'PagerMon' });
});

module.exports = app;

function normalizePort(val) {
  var port = parseInt(val, 10);

  if (isNaN(port)) {
    // named pipe
    return val;
  }

  if (port >= 0) {
    // port number
    return port;
  }

  return false;
}

function onError(error) {
  if (error.syscall !== 'listen') {
    throw error;
  }

  var bind = typeof port === 'string'
    ? 'Pipe ' + port
    : 'Port ' + port;

  // handle specific listen errors with friendly messages
  switch (error.code) {
    case 'EACCES':
      console.error(bind + ' requires elevated privileges');
      process.exit(1);
      break;
    case 'EADDRINUSE':
      console.error(bind + ' is already in use');
      process.exit(1);
      break;
    default:
      throw error;
  }
}

function onListening() {
  var addr = server.address();
  var bind = typeof addr === 'string'
    ? 'pipe ' + addr
    : 'port ' + addr.port;
    logger.main.info('Listening on ' + bind);
}<|MERGE_RESOLUTION|>--- conflicted
+++ resolved
@@ -1,10 +1,5 @@
-<<<<<<< HEAD
 var version = "0.3.0-alpha";
 var release = 20190106;
-=======
-var version = "0.2.3-beta";
-var release = 20181118;
->>>>>>> be815c1b
 
 var debug = require('debug')('pagermon:server');
 var pmx = require('pmx').init({
