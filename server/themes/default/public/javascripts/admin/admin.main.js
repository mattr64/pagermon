angular.module('app', ['ngRoute', 'ngResource', 'ngSanitize', 'angular-uuid', 'ui.bootstrap', 'color.picker', 'ui.validate', 'textAngular', 'ngFileSaver'])
    // Service
    .factory('Api', ['$resource',
     function($resource) {
      return {
        Aliases: $resource('/api/capcodes/', null, {
          'delete': { method:'DELETE', hasBody: true }
        }),
        AliasDetail: $resource('/api/capcodes/:id', {id: '@id'}, {
          'post': { method:'POST', isArray: false },
          'delete': { method: 'DELETE', isArray: false}
        }),
        Settings: $resource('/admin/settingsData', null, {
          'post': { method:'POST', isArray: false }
        }),
        AliasDupeCheck: $resource('/api/capcodeCheck/:id', {id: '@id'}, {
          'post': { method:'POST', isArray: false }
        }),
        AliasRefresh: $resource('/api/capcodeRefresh', null, {
          'post': { method:'POST', isArray: false }
        }),
        AliasExport: $resource('/api/capcodeExport', null, {
          'post': { method:'POST', isArray: false }
        }),
        AliasImport: $resource('/api/capcodeImport', null, {
          'post': { method:'POST', isArray: false }
        }),
        Users: $resource('/api/user', null, {
        }),
        UserDetail: $resource('/api/user/:id', {id: '@id'}, {
          'post': { method:'POST', isArray: false }
        }),
        UsernameCheck: $resource('/api/userCheck/username/:id', {id: '@id'}, {
          'post': { method:'POST', isArray: false }
        }),
        UseremailCheck: $resource('/api/userCheck/email/:id', {id: '@id'}, {
          'post': { method:'POST', isArray: false }
        }),
      };
    }])

    // Controller
    .controller('AliasController', ['$scope', '$routeParams', 'Api', '$uibModal', '$filter', '$location', '$timeout', 'FileSaver', function ($scope, $routeParams, Api, $uibModal, $filter, $location, $timeout, FileSaver) {
      $scope.loading = true;
      $scope.alertMessage = {};
      Api.Aliases.query(null, function(results) {
        $scope.aliases = results;
        $scope.page = 'aliases';
        $scope.loading = false;
      });
      Api.Settings.get(null, function(results) {
        if (results) {
          if (results.settings.database && results.settings.database.aliasRefreshRequired == 1) {
            $scope.aliasRefreshRequired = 1;
            $scope.alertMessage.text = 'Alias refresh required!';
            $scope.alertMessage.type = 'alert-warning';
            $scope.alertMessage.show = true;
            $timeout(function () { $scope.alertMessage.show = false; }, 3000);
          }
        }
      });

      $scope.aliasRefresh = function () {
        $scope.loading = true;
        $scope.alertMessage = {};
        Api.AliasRefresh.post(null, null).$promise.then(function (response) {
          console.log(response);
          $scope.loading = false;
          if (response.status == 'ok') {
            $scope.alertMessage.text = 'Alias refresh complete!';
            $scope.alertMessage.type = 'alert-success';
            $scope.alertMessage.show = true;
            $timeout(function () { $scope.alertMessage.show = false; }, 3000);
            $scope.aliasRefreshRequired = 0;
          } else {
            $scope.alertMessage.text = 'Error refreshing aliases: '+response.data.error;
            $scope.alertMessage.type = 'alert-danger';
            $scope.alertMessage.show = true;
            $timeout(function () { $scope.alertMessage.show = false; }, 3000);
          }
        }, function(response) {
          console.log(response);
          $scope.alertMessage.text = 'Error refreshing aliases: ' + response.data.error;
          $scope.alertMessage.type = 'alert-danger';
          $scope.alertMessage.show = true;
          $timeout(function () {
            $scope.alertMessage.show = false;
          }, 3000);
          $scope.loading = false;
        });
      };

      $scope.aliasExport = function () {
        $scope.loading = true;
        $scope.alertMessage = {};
        Api.AliasExport.post(null, null).$promise.then(function (response) {
          console.log(response);
          $scope.loading = false;
          if (response.data) {
            var blob = new Blob([response.data], {type: "text/csv;charset=utf-8"});
            FileSaver.saveAs(blob, "export.csv");
            $scope.alertMessage.text = 'Alias export complete!';
            $scope.alertMessage.type = 'alert-success';
            $scope.alertMessage.show = true;
            $timeout(function () {
              $scope.alertMessage.show = false;
            }, 3000);
          } else {
            $scope.alertMessage.text = 'Error exporting aliases: ' + response.data.error;
            $scope.alertMessage.type = 'alert-danger';
            $scope.alertMessage.show = true;
            $timeout(function () {
              $scope.alertMessage.show = false;
            }, 3000);
          }
        }, function(response) {
          console.log(response);
          $scope.alertMessage.text = 'Error exporting aliases: ' + response.data.error;
          $scope.alertMessage.type = 'alert-danger';
          $scope.alertMessage.show = true;
          $timeout(function () {
            $scope.alertMessage.show = false;
          }, 3000);
          $scope.loading = false;
        });
      };

      $scope.aliasImport = function () {
        var modalHtml = '<div class="modal-header"><h5 class="modal-title" id="modal-title">Impot Aliases</h5></div>';
        var messages = `<p>Available Columns: address, alias, agency, color, icon, ignore, pluginconf</p>
                        <p>Required columns are "address" and "alias", all others are optional.</p>`;
        modalHtml += '<div class="modal-body"><p><input type="file" id="importcsv"/></p><p>CSV file to be imported</p>' + messages + '</div>';
        modalHtml += '<div class="modal-footer"><button class="btn btn-success" ng-click="confirmImport()">Import</button><button class="btn btn-danger" ng-click="cancelImport()">Cancel</button></div>';
        var modalInstance = $uibModal.open({
          template: modalHtml,
          controller: ImportController,

        });
        modalInstance.result.then(function () {
          $scope.aliasImportConfirmed();
        }, function () {
          //$log.info('Modal dismissed at: ' + new Date());
        });
      };

      $scope.aliasImportConfirmed = function () {
        $scope.loading = true;
        var filename = document.getElementById("importcsv");
        if (filename.value.length < 1) {
          // noidea i stole this code.
        } else {
          var file = filename.files[0];
          console.log(file)
          var fileSize = 0;
          if (filename.files[0]) {
            var reader = new FileReader();
            reader.onload = function (e) {
              var rows = e.target.result.split("\n");
              Api.AliasImport.post(rows).$promise.then(function (response) {
                console.log(response)
                $scope.loading = false;
                $scope.results = response.results
                var resultModalHtml = '<div class="modal-header"><h5 class="modal-title" id="modal-title">Import Results</h5></div>';
                resultModalHtml += `<div class="modal-body">  
                    <table class="table table-striped">
                       <thead>
                       <tr>
                          <th>Address</th>
                          <th>Alias</th>
                          <th>Result</th>
                        </tr>
                        </thead>
                        <tbody>
                        <tr ng-repeat="result in results">
                          <td>{{ result.address }}</td>
                          <td>{{ result.alias }}</td>
                          <td>{{ result.result }}</td>
                        </tr>
                        </tbody>
                      </table>
                      </div>`
                resultModalHtml += '<div class="modal-footer"><button class="btn btn-success" ng-click="okImport()">OK</button></div>';
                var modalInstance = $uibModal.open({
                  template: resultModalHtml,
                  controller: ImportController,
                  scope: $scope
                });

              }, function (response) {
                $scope.loading = false;
                console.log(response)
                var resultModalHtml = '<div class="modal-header"><h5 class="modal-title" id="modal-title">Import Failed</h5></div>';
                resultModalHtml += `<div class="modal-body">  
                    <p>Failed to Parse CSV file, please check the file and try again!</p>
                    `
                resultModalHtml += '<div class="modal-footer"><button class="btn btn-success" ng-click="okfailedImport()">OK</button></div>';
                var modalInstance = $uibModal.open({
                  template: resultModalHtml,
                  controller: ImportController,
                  scope: $scope
                });
              })
            }
            reader.readAsText(filename.files[0]);
          }
          return false; //no idea what this does, was also in the code i stole and it doesn't work without it.
        }
      };

      $scope.aliasDetail = function (alias_id) {
        $location.url('/aliases/' + alias_id);
      };

      $scope.aliasMessages = function (alias_id) {
        $location.url('../../?alias=' + alias_id);
      }

      $scope.aliasSelected = function () {
        if ($scope.aliases) {
          var trues = $filter("filter")($scope.aliases, {
            selected: true
          });
          return trues.length;
        }
      };

      $scope.aliasDelete = function () {
        var numSelected = $scope.aliasSelected();
        var modalHtml =  '<div class="modal-header"><h5 class="modal-title" id="modal-title">Delete aliases</h5></div>';
        var message   =  '<p>Are you sure you want to delete these aliases?</p><p>Aliases cannot be restored after saving.</p><p><strong>'+numSelected+' aliases selected for deletion.</strong></p>';
            modalHtml += '<div class="modal-body">' + message + '</div>';
            modalHtml += '<div class="modal-footer"><button class="btn btn-danger" ng-click="confirmDelete()">OK</button><button class="btn btn-primary" ng-click="cancelDelete()">Cancel</button></div>';

        var modalInstance = $uibModal.open({
          template: modalHtml,
          controller: ConfirmController
        });

        modalInstance.result.then(function() {
          $scope.aliasDeleteConfirmed();
        }, function () {
          //$log.info('Modal dismissed at: ' + new Date());
        });
      };

      $scope.aliasDeleteConfirmed = function () {
        var deleteList = [];
        $scope.loading = true;
        $scope.selectedAll = false;
        angular.forEach($scope.aliases, function(selected){
            if(selected.selected){
                deleteList.push(selected.id);
            }
        });
        var data = {'deleteList': deleteList};
        console.log(data);
        Api.AliasDetail.post({id: 'deleteMultiple' }, data).$promise.then(function (response) {
          console.log(response);
          $scope.loading = false;
          if (response.status == 'ok') {
            $scope.alertMessage.text = 'Alias deleted!';
            $scope.alertMessage.type = 'alert-success';
            $scope.alertMessage.show = true;
            $timeout(function () { $scope.alertMessage.show = false; }, 3000);
            $scope.aliasRefreshRequired = 1;
            $location.url('/aliases/');
          } else {
            $scope.alertMessage.text = 'Error deleting alias: '+response.data.error;
            $scope.alertMessage.type = 'alert-danger';
            $scope.alertMessage.show = true;
            $timeout(function () { $scope.alertMessage.show = false; }, 3000);
          }
        }, function(response) {
          console.log(response);
          $scope.alertMessage.text = 'Error deleting alias: ' + response.data.error;
          $scope.alertMessage.type = 'alert-danger';
          $scope.alertMessage.show = true;
          $timeout(function () {
            $scope.alertMessage.show = false;
          }, 3000);
          $scope.loading = false;
        });
      };

      var ConfirmController = function ($scope, $uibModalInstance) {
        $scope.confirmDelete = function () {
          $uibModalInstance.close();
        };

        $scope.cancelDelete = function () {
          $uibModalInstance.dismiss('cancel');
        };
      };

      var ImportController = function ($scope, $uibModalInstance) {
        $scope.confirmImport = function () {
          $uibModalInstance.close();
        };
        $scope.cancelImport = function () {
          $uibModalInstance.dismiss('cancel');
        };
        $scope.okImport = function () {
          $uibModalInstance.close();
          $scope.aliasRefreshRequired = 1
          $scope.alertMessage.text = 'Alias refresh required!';
          $scope.alertMessage.type = 'alert-warning';
          $scope.alertMessage.show = true;
          $timeout(function () { $scope.alertMessage.show = false; }, 3000);
          $location.url('/aliases/');
        }
        $scope.okfailedImport = function () {
          $uibModalInstance.close();
        }
      };
    }])

<<<<<<< HEAD
=======
    .controller('UserController', ['$scope', '$routeParams', 'Api', '$uibModal', '$filter', '$location', '$timeout', 'FileSaver', function ($scope, $routeParams, Api, $uibModal, $filter, $location, $timeout, FileSaver) {
      $scope.loading = true;
      $scope.alertMessage = {};
      Api.Users.query(null, function(results) {
        $scope.users = results;
        $scope.page = 'users';
        $scope.loading = false;
      });
      
      $scope.userDetail = function(id) {
          $location.url('/users/'+id);
      };
 
     $scope.userSelected = function() {
        if ($scope.users) {
          var trues = $filter("filter")($scope.users, {
              selected: true
          });
          return trues.length;
        }
      };
      
      $scope.userDelete = function () {
        var numSelected = $scope.userSelected();
        var modalHtml =  '<div class="modal-header"><h5 class="modal-title" id="modal-title">Delete Users</h5></div>';
        var message   =  '<p>Are you sure you want to delete these users?</p><p>Users cannot be restored after saving.</p><p><strong>'+numSelected+' users selected for deletion.</strong></p>';
            modalHtml += '<div class="modal-body">' + message + '</div>';
            modalHtml += '<div class="modal-footer"><button class="btn btn-danger" ng-click="confirmDelete()">OK</button><button class="btn btn-primary" ng-click="cancelDelete()">Cancel</button></div>';
 
        var modalInstance = $uibModal.open({
          template: modalHtml,
          controller: ConfirmController
        });
    
        modalInstance.result.then(function() {
          $scope.userDeleteConfirmed();
        }, function () {
          //$log.info('Modal dismissed at: ' + new Date());
        });
      };
      
      $scope.userDeleteConfirmed = function () {
        var deleteList = [];
        $scope.loading = true;
        $scope.selectedAll = false;
        angular.forEach($scope.users, function (selected) {
          if (selected.selected) {
            if (selected.id != 1) {
              deleteList.push(selected.id);
            }
          }
        });
        var data = {'deleteList': deleteList};
        console.log(data);
        Api.UserDetail.post({id: 'deleteMultiple' }, data).$promise.then(function (response) {
          console.log(response);
          $scope.loading = false;
          if (response.status == 'ok') {
            $scope.alertMessage.text = 'Users deleted!';
            $scope.alertMessage.type = 'alert-success';
            $scope.alertMessage.show = true;
            $timeout(function () { $scope.alertMessage.show = false; }, 3000);
            $scope.aliasRefreshRequired = 1;
            $location.url('/users/');
          } else {
            $scope.alertMessage.text = 'Error deleting users: '+response.data.error;
            $scope.alertMessage.type = 'alert-danger';
            $scope.alertMessage.show = true;
            $timeout(function () { $scope.alertMessage.show = false; }, 3000);
          }
        }, function(response) {
          console.log(response);
          $scope.alertMessage.text = 'Error deleting users: '+response.data.error;
          $scope.alertMessage.type = 'alert-danger';
          $scope.alertMessage.show = true;
          $timeout(function () { $scope.alertMessage.show = false; }, 3000);
          $scope.loading = false;          
        });
      };
      
      var ConfirmController = function ($scope, $uibModalInstance) {
        $scope.confirmDelete = function () {
          $uibModalInstance.close();
        };

        $scope.cancelDelete = function () {
          $uibModalInstance.dismiss('cancel');
        };
      };
    }])

    .controller('UserDetailController', ['$scope', '$routeParams', 'Api', '$uibModal', '$filter', '$location', '$timeout', function ($scope, $routeParams, Api, $uibModal, $filter, $location, $timeout) {
      $scope.page = 'userDetail';
      $scope.alertMessage = {};

      // controls the form validation on the username field
      $scope.checkUsername = function() {
        $scope.userLoading = true;
        if ($scope.user.username) {
          Api.UsernameCheck.get({id: $scope.user.username }, function(results) {
            if (results.username) {
              $scope.userLoading = false;
              if (results.username == $scope.user.originalUsername) {
                $scope.existingUser = false;
                return false;
              } else {
                $scope.existingID = results.id;
                $scope.existingUsername = true;
                return true;
              }
            } else {
              $scope.userLoading = false;
              $scope.existingUsername = false;
              return false;
            }
          });
        } else {
          $scope.userLoading = false;
          $scope.existingUsername = false;
          return false;
        }
      };

      $scope.checkEmail = function() {
        $scope.userLoading = true;
        if ($scope.user.email) {
          Api.UseremailCheck.get({id: $scope.user.email }, function(results) {
            if (results.email) {
              $scope.userLoading = false;
              if (results.email == $scope.user.originalEmail) {
                $scope.existingEmail= false;
                return false;
              } else {
                $scope.existingID = results.id;
                $scope.existingEmail = true;
                return true;
              }
            } else {
              $scope.userLoading = false;
              $scope.existingEmail = false;
              return false;
            }
          });
        } else {
          $scope.userLoading = false;
          $scope.existingEmail = false;
          return false;
        }
      };

      $scope.userSubmit = function() {
        if ($scope.existingUsername) {
          $scope.alertMessage.text = 'Error saving user: User with this address already exists.';
          $scope.alertMessage.type = 'alert-danger';
          $scope.alertMessage.show = true;
          $timeout(function () { $scope.alertMessage.show = false; }, 3000);
        } else if ($scope.existingEmail) {
          $scope.alertMessage.text = 'Error saving user: User with this email already exists.';
          $scope.alertMessage.type = 'alert-danger';
          $scope.alertMessage.show = true;
          $timeout(function () { $scope.alertMessage.show = false; }, 3000);
        } else {
          $scope.loading = true;
          var id;
          if ($scope.user.id) {
            id = $routeParams.id;
          } else {
            id = "new";
          }
          Api.UserDetail.save({ id: id }, $scope.user).$promise.then(function (response) {
            console.log(response);
            if (response.status == 'ok') {
              $scope.alertMessage.text = 'User saved!';
              $scope.alertMessage.type = 'alert-success';
              $scope.alertMessage.show = true;
              $timeout(function () { $scope.alertMessage.show = false; }, 3000);
              $scope.loading = false;
              if ($scope.isNew) {
                $location.url('/users/' + response.id);
              }
            } else {
              $scope.alertMessage.text = 'Error saving user: ' + response;
              $scope.alertMessage.type = 'alert-danger';
              $scope.alertMessage.show = true;
              $timeout(function () { $scope.alertMessage.show = false; }, 3000);
              $scope.loading = false;
            }
          }, function (response) {
            console.log(response);
            $scope.alertMessage.text = 'Error saving user: ' + response.data.error;
            $scope.alertMessage.type = 'alert-danger';
            $scope.alertMessage.show = true;
            $timeout(function () { $scope.alertMessage.show = false; }, 3000);
            $scope.loading = false;
          });
        }
      };
      
      $scope.userDelete = function () {
        var modalHtml =  '<div class="modal-header"><h5 class="modal-title" id="modal-title">Delete User</h5></div>';
            modalHtml += '<div class="modal-body"><p>Are you sure you want to delete this user?</p><p>Users cannot be restored after deletion.</p></div>';
            modalHtml += '<div class="modal-footer"><button class="btn btn-danger" ng-click="confirmDelete()">OK</button><button class="btn btn-primary" ng-click="cancelDelete()">Cancel</button></div>';
        var modalInstance = $uibModal.open({
          template: modalHtml,
          controller: ConfirmController
        });
        modalInstance.result.then(function() {
          $scope.userDeleteConfirmed();
        }, function () {
          //$log.info('Modal dismissed at: ' + new Date());
        });
      };
      
      $scope.userDeleteConfirmed = function () {
        console.log('Deleting user '+$scope.user.username);
        $scope.loading = true;
        Api.UserDetail.delete({id: $routeParams.id }, $scope.user).$promise.then(function (response) {
          console.log(response);
          if (response.status == 'ok') {
            $scope.alertMessage.text = 'User deleted!';
            $scope.alertMessage.type = 'alert-success';
            $scope.alertMessage.show = true;
            $timeout(function () { $scope.alertMessage.show = false; }, 3000);
            $scope.loading = false;
            $location.url('/users/');
          } else {
            $scope.alertMessage.text = 'Error deleting user: '+response.data.error;
            $scope.alertMessage.type = 'alert-danger';
            $scope.alertMessage.show = true;
            $timeout(function () { $scope.alertMessage.show = false; }, 3000);
            $scope.loading = false;
          }
        }, function(response) {
          console.log(response);
          $scope.alertMessage.text = 'Error deleting user: '+response.data.error;
          $scope.alertMessage.type = 'alert-danger';
          $scope.alertMessage.show = true;
          $timeout(function () { $scope.alertMessage.show = false; }, 3000);
          $scope.loading = false;          
        });
      };

      $scope.userReset = function () {
        var resetModalHtml = '<div class="modal-header"><h5 class="modal-title" id="modal-title">Password Reset</h5></div>';
        resetModalHtml += `<div class="modal-body">  
                <div class="row" style="padding-top: 10px">
                <div class="col-xs-12">
                  <div class="col-xs-12 col-md-offset-2 col-md-8">
                    <form name="form">
                      <div class="form-group">
                        <label for="password">Password:</label>
                        <input type="password" class="form-control" id="user.password" name="user.newpassword" ng-model="user.newpassword" autofocus=true
                          required>
                      </div>
                      <div class="form-group">
                        <label for="confirm_password">Confirm Password:</label>
                        <input type="password" class="form-control" id="confirm_password" name="confirm_password"
                          ng-model="confirm_password" required ui-validate=" '$value==user.newpassword' " ui-validate-watch=" 'user.newpassword' ">
                        <span class="text-danger" ng-show='form.confirm_password.$error.validator'>Passwords do not match!</span>
                      </div>
                    </form>
                  </div>
                </div>
              </div>
              </div>`
        resetModalHtml += '<button ng-disabled="form.confirm_password.$error.validator" ng-click="confirmReset()" class="btn btn-default">Ok</button><button class="btn btn-primary" ng-click="cancelReset()">Cancel</button></div>';


        var modalInstance = $uibModal.open({
          template: resetModalHtml,
          controller: ConfirmController,
          scope: $scope,
        });
    
        modalInstance.result.then(function(result) {
          $scope.userResetConfirmed();
        }, function () {
          //$log.info('Modal dismissed at: ' + new Date());
        });
      };

      $scope.userResetConfirmed = function () {
        var id = $routeParams.id
        Api.UserDetail.save({ id: id }, $scope.user).$promise.then(function (response) {
          console.log(response);
          if (response.status == 'ok') {
            $scope.alertMessage.text = 'User saved!';
            $scope.alertMessage.type = 'alert-success';
            $scope.alertMessage.show = true;
            $scope.user.newpassword = null;
            $timeout(function () { $scope.alertMessage.show = false; }, 3000);
            $scope.loading = false;
            if ($scope.isNew) {
              $location.url('/users/' + response.id);
            }
          } else {
            $scope.alertMessage.text = 'Error saving user: ' + response;
            $scope.alertMessage.type = 'alert-danger';
            $scope.alertMessage.show = true;
            $timeout(function () { $scope.alertMessage.show = false; }, 3000);
            $scope.loading = false;
          }
        }, function (response) {
          console.log(response);
          $scope.alertMessage.text = 'Error saving user: ' + response.data.error;
          $scope.alertMessage.type = 'alert-danger';
          $scope.alertMessage.show = true;
          $timeout(function () { $scope.alertMessage.show = false; }, 3000);
          $scope.loading = false;
        });
      }
      
      var ConfirmController = function($scope, $uibModalInstance) {
        $scope.confirmDelete = function() {
          $uibModalInstance.close();
        };
        $scope.cancelDelete = function() {
          $uibModalInstance.dismiss('cancel');
        };
        $scope.confirmReset = function () {
          $uibModalInstance.close();
        };
        $scope.cancelReset = function() {
          $uibModalInstance.dismiss('cancel');
        };
      };
      
      // get data on load
      $scope.loading = true;
      Api.UserDetail.get({ id: $routeParams.id }, function (results) {
        $scope.user = results;
        $scope.userLoading = false;
        $scope.existingUsername = false;
        $scope.existingEmail = false;
        $scope.loading = false;

        if (results.username) {
          $scope.user.originalUsername = results.username;
          $scope.user.originalEmail = results.email;
          $scope.isNew = false;
          $scope.user.lastlogondate = new Date(results.lastlogondate).toLocaleString()
          console.log(results)
        } else {
          $scope.user.username = $routeParams.username || '';
          $scope.user.originalUsername = $routeParams.username || '';
          $scope.isNew = true;
          console.log(results);
        }
      });
    }])
    
>>>>>>> 32a5c87e
    .controller('AliasDetailCtrl', ['$scope', '$routeParams', 'Api', '$uibModal', '$filter', '$location', '$timeout', function ($scope, $routeParams, Api, $uibModal, $filter, $location, $timeout) {
      $scope.page = 'aliasDetail';
      $scope.alertMessage = {};
      $scope.colorOptions = {
          required: true,
          inputClass: 'form-control',
          id: 'alias.color',
          name: 'alias.color',
          format: 'hexString',
          saturation: true,
          alpha: false
      };
      $scope.newButton = function(address) {
          $location.url('/aliases/'+address);
      };

      $scope.aliasRefresh = function () {
        $scope.loading = true;
        $scope.alertMessage = {};
        Api.AliasRefresh.post(null, null).$promise.then(function (response) {
          //console.log(response);
          $scope.loading = false;
          if (response.status == 'ok') {
            $scope.alertMessage.text = 'Alias refresh complete!';
            $scope.alertMessage.type = 'alert-success';
            $scope.alertMessage.show = true;
            $timeout(function () { $scope.alertMessage.show = false; }, 3000);
            $scope.aliasRefreshRequired = 0;
          } else {
            $scope.alertMessage.text = 'Error refreshing aliases: '+response.data.error;
            $scope.alertMessage.type = 'alert-danger';
            $scope.alertMessage.show = true;
            $timeout(function () { $scope.alertMessage.show = false; }, 3000);
          }
        }, function(response) {
          console.log(response);
          $scope.alertMessage.text = 'Error refreshing aliases: ' + response.data.error;
          $scope.alertMessage.type = 'alert-danger';
          $scope.alertMessage.show = true;
          $timeout(function () {
            $scope.alertMessage.show = false;
          }, 3000);
          $scope.loading = false;
        });
      };

      $scope.aliasLoad = function() {
        $scope.loading = true;
        Api.AliasDetail.get({id: $routeParams.id }, function(results) {
          $scope.alias = results;
          $scope.aliasLoading = false;
          $scope.existingAddress = false;
          $scope.loading = false;

          if (results.pluginconf) {
            $scope.plugins.forEach(plugin => {
              if (!$scope.alias.pluginconf[plugin.name]) {
                $scope.alias.pluginconf[plugin.name] = {};
              }
            });
          } else {
            // populate pluginconf
            $scope.alias.pluginconf = {};
            $scope.plugins.forEach(plugin => {
              $scope.alias.pluginconf[plugin.name] = {};
            });
          }

          if (results.address) {
            $scope.alias.originalAddress = results.address;
            $scope.isNew = false;
            //console.log(results);
          } else {
            $scope.alias.address = $routeParams.address || '';
            $scope.alias.originalAddress = $routeParams.address || '';
            $scope.isNew = true;
            //console.log(results);
          }
        });
      };
      // controls the form validation on the address field
      $scope.checkAddress = function() {
        $scope.aliasLoading = true;
        if ($scope.alias.address) {
          Api.AliasDupeCheck.get({id: $scope.alias.address }, function(results) {
            if (results.address) {
              $scope.aliasLoading = false;
              if (results.address == $scope.alias.originalAddress) {
                $scope.existingAddress = false;
                return false;
              } else {
                $scope.existingID = results.id;
                $scope.existingAddress = true;
                return true;
              }
            } else {
              $scope.aliasLoading = false;
              $scope.existingAddress = false;
              return false;
            }
          });
        } else {
          $scope.aliasLoading = false;
          $scope.existingAddress = false;
          return false;
        }
      };

      $scope.aliasSubmit = function() {
        if ($scope.existingAddress) {
          $scope.alertMessage.text = 'Error saving alias: Alias with this address already exists.';
          $scope.alertMessage.type = 'alert-danger';
          $scope.alertMessage.show = true;
          $timeout(function () { $scope.alertMessage.show = false; }, 3000);
        } else {
          $scope.loading = true;
          var id;
          if ($scope.alias.id) {
            id = $routeParams.id;
          } else {
            id = "new";
          }
          Api.AliasDetail.save({ id: id }, $scope.alias).$promise.then(function (response) {
            console.log(response);
            if (response.status == 'ok') {
              $scope.alertMessage.text = 'Alias saved!';
              $scope.alertMessage.type = 'alert-success';
              $scope.alertMessage.show = true;
              $timeout(function () { $scope.alertMessage.show = false; }, 3000);
              $scope.loading = false;
              if ($scope.isNew) {
                $scope.aliasRefreshRequired = 1;
                $location.url('/aliases/' + response.id);
              }
            } else {
              $scope.alertMessage.text = 'Error saving alias: ' + response;
              $scope.alertMessage.type = 'alert-danger';
              $scope.alertMessage.show = true;
              $timeout(function () { $scope.alertMessage.show = false; }, 3000);
              $scope.loading = false;
            }
          }, function (response) {
            console.log(response);
            $scope.alertMessage.text = 'Error saving alias: ' + response.data.error;
            $scope.alertMessage.type = 'alert-danger';
            $scope.alertMessage.show = true;
            $timeout(function () { $scope.alertMessage.show = false; }, 3000);
            $scope.loading = false;
          });
        }
      };

      $scope.aliasDelete = function () {
        var modalHtml =  '<div class="modal-header"><h5 class="modal-title" id="modal-title">Delete Alias</h5></div>';
            modalHtml += '<div class="modal-body"><p>Are you sure you want to delete this alias?</p><p>Aliases cannot be restored after deletion.</p></div>';
            modalHtml += '<div class="modal-footer"><button class="btn btn-danger" ng-click="confirmDelete()">OK</button><button class="btn btn-primary" ng-click="cancelDelete()">Cancel</button></div>';
        var modalInstance = $uibModal.open({
          template: modalHtml,
          controller: ConfirmController
        });
        modalInstance.result.then(function() {
          $scope.aliasDeleteConfirmed();
        }, function () {
          //$log.info('Modal dismissed at: ' + new Date());
        });
      };

      $scope.aliasDeleteConfirmed = function () {
        console.log('Deleting alias '+$scope.alias.address);
        $scope.loading = true;
        Api.AliasDetail.delete({id: $routeParams.id }, $scope.alias).$promise.then(function (response) {
          console.log(response);
          if (response.status == 'ok') {
            $scope.alertMessage.text = 'Alias deleted!';
            $scope.alertMessage.type = 'alert-success';
            $scope.alertMessage.show = true;
            $timeout(function () { $scope.alertMessage.show = false; }, 3000);
            $scope.loading = false;
            $location.url('/aliases/');
          } else {
            $scope.alertMessage.text = 'Error deleting alias: '+response.data.error;
            $scope.alertMessage.type = 'alert-danger';
            $scope.alertMessage.show = true;
            $timeout(function () { $scope.alertMessage.show = false; }, 3000);
            $scope.loading = false;
          }
        }, function(response) {
          console.log(response);
          $scope.alertMessage.text = 'Error deleting alias: ' + response.data.error;
          $scope.alertMessage.type = 'alert-danger';
          $scope.alertMessage.show = true;
          $timeout(function () {
            $scope.alertMessage.show = false;
          }, 3000);
          $scope.loading = false;
        });
      };

      var ConfirmController = function($scope, $uibModalInstance) {
        $scope.confirmDelete = function() {
          $uibModalInstance.close();
        };
        $scope.cancelDelete = function() {
          $uibModalInstance.dismiss('cancel');
        };
      };
      // get data on load
      Api.Settings.get(null, function(results) {
        if (results) {
          if (results.database && results.database.aliasRefreshRequired == 1) {
            $scope.aliasRefreshRequired = 1;
          }
          $scope.settings = results.settings;
          $scope.plugins = results.plugins;
          $scope.themes = results.themes;
        }
        $scope.aliasLoad();
      });
    }])
<<<<<<< HEAD

    // handles password resets, needs cleanup
    .controller('ResetController', ['$scope', '$routeParams', 'Api', '$timeout', function ($scope, $routeParams, Api, $timeout) {
      $scope.form = {};
      $scope.alertMessage = {};
      $scope.page = 'reset';
      $scope.submitPass = function() {
        $scope.loading = true;
        var pass = {'password': $scope.password};
        Api.ResetPass.post(null, pass).$promise.then(function (response) {
          console.log(response);
          $scope.loading = false;
          if (response.status == 'ok') {
            $scope.alertMessage.text = 'Password changed!';
            $scope.alertMessage.type = 'alert-success';
            $scope.alertMessage.show = true;
            $timeout(function () { $scope.alertMessage.show = false; }, 3000);
          } else {
            $scope.alertMessage.text = 'Error changing password: '+response.data.error;
            $scope.alertMessage.type = 'alert-danger';
            $scope.alertMessage.show = true;
            $timeout(function () { $scope.alertMessage.show = false; }, 3000);
          }
        }, function(response) {
          console.log(response);
          $scope.alertMessage.text = 'Error changing password: ' + response.data.error;
          $scope.alertMessage.type = 'alert-danger';
          $scope.alertMessage.show = true;
          $timeout(function () {
            $scope.alertMessage.show = false;
          }, 3000);
          $scope.loading = false;
        });
        };
    }])

=======
 
>>>>>>> 32a5c87e
    // needs cleanup
    .controller('SettingsController', ['$scope', '$routeParams', 'Api', 'uuid', '$uibModal', '$filter', '$timeout', '$sanitize', function ($scope, $routeParams, Api, uuid, $uibModal, $filter, $timeout, $sanitize) {
      $scope.alertMessage = {};
      Api.Settings.get(null, function(results) {
        if (!results.settings.messages.replaceText)
          results.settings.messages.replaceText = [{}];
        if (!results.settings.auth.keys)
          results.settings.auth.keys = [{}];
        $scope.settings = results.settings;
        $scope.plugins = results.plugins;
        $scope.themes = results.themes;
      });

      $scope.settingsSubmit = function() {
        $scope.loading = true;
        Api.Settings.save(null, $scope.settings).$promise.then(function (response) {
          console.log(response);
          $scope.loading = false;
          if (response.status == 'ok') {
            $scope.alertMessage.text = 'Settings saved!';
            $scope.alertMessage.type = 'alert-success';
            $scope.alertMessage.show = true;
            $timeout(function () { $scope.alertMessage.show = false; }, 3000);
          } else {
            $scope.alertMessage.text = 'Error saving settings: '+response.data.error;
            $scope.alertMessage.type = 'alert-danger';
            $scope.alertMessage.show = true;
            $timeout(function () { $scope.alertMessage.show = false; }, 3000);
          }
        }, function(response) {
          console.log(response);
          $scope.alertMessage.text = 'Error saving settings: ' + response.data.error;
          $scope.alertMessage.type = 'alert-danger';
          $scope.alertMessage.show = true;
          $timeout(function () {
            $scope.alertMessage.show = false;
          }, 3000);
          $scope.loading = false;
        });
      };

      $scope.page = 'settings';

      // this function generates the long API keys
      // gets two 36 char UUIDs, removes the dashes, base36 encodes them, then joins together half of each string
      // for increased key length, uncomment the h2/k2 lines, and swap the kf lines
      $scope.generateKey = function(index) {
        var hash = uuid.v4().replace(/-/g,"");
        var hash2 = uuid.v4().replace(/-/g,"");
        var h1 = hash.slice(0, 15);
      //  var h2 = hash.slice(16, -1);
        var h3 = hash2.slice(0, 15);
        var k1 = parseInt(h1, 16).toString(36);
      //  var k2 = parseInt(h2, 16).toString(36);
        var k3 = parseInt(h3, 16).toString(36);
      //  var kf = k1+k2+k3;
        var kf = k1+k3;
        var key = kf.toUpperCase();
        if (index == 'sessionSecret') {
          $scope.settings.global.sessionSecret = key;
        } else {
          $scope.settings.auth.keys[index].key = key;
        }
      };

      $scope.showPassword = false;

      $scope.toggleShowPassword = function() {
        $scope.showPassword = !$scope.showPassword;
      }

      $scope.addKey = function () {
        $scope.settings.auth.keys.push({
          'name': "",
          'key': ""
        });
      };

      $scope.addMatch = function () {
        $scope.settings.messages.replaceText.push({
          'match': "",
          'replace': ""
        });
      };

      $scope.keySelected = function() {
        if ($scope.settings && $scope.settings.auth) {
          var trues = $filter("filter")($scope.settings.auth.keys, {
              selected: true
          });
          return trues.length;
        }
      };

      $scope.matchSelected = function() {
        if ($scope.settings && $scope.settings.messages) {
          var trues = $filter("filter")($scope.settings.messages.replaceText, {
              selected: true
          });
          return trues.length;
        }
      };

      $scope.removeKey = function () {
        var modalHtml =  '<div class="modal-header"><h5 class="modal-title" id="modal-title">Remove API Keys</h5></div>';
            modalHtml += '<div class="modal-body"><p>Are you sure you want to delete these keys?</p><p>Keys cannot be restored after saving.</p></div>';
            modalHtml += '<div class="modal-footer"><button class="btn btn-danger" ng-click="confirmDelete()">OK</button><button class="btn btn-primary" ng-click="cancelDelete()">Cancel</button></div>';

        var modalInstance = $uibModal.open({
          template: modalHtml,
          controller: ConfirmController
        });

        modalInstance.result.then(function() {
          $scope.removeKeyConfirmed();
        }, function () {
        });
      };

      $scope.removeKeyConfirmed = function () {
        var newDataList=[];
        $scope.selectedAll = false;
        angular.forEach($scope.settings.auth.keys, function(selected){
            if(!selected.selected){
                newDataList.push(selected);
            }
            else {
              console.log('Deleting key '+selected.name);
            }
        });
        $scope.settings.auth.keys = newDataList;
      };

      $scope.removeMatch = function () {
        var newDataList=[];
        $scope.selectedAll = false;
        angular.forEach($scope.settings.messages.replaceText, function(selected){
            if(!selected.selected){
                newDataList.push(selected);
            }
            else {
              console.log('Deleting key '+selected.name);
            }
        });
        $scope.settings.messages.replaceText = newDataList;
      };

      var ConfirmController = function($scope, $uibModalInstance) {
        $scope.confirmDelete = function() {
          $uibModalInstance.close();
        };
        $scope.cancelDelete = function() {
          $uibModalInstance.dismiss('cancel');
        };
      };
    }])

    .controller('AdminController', ['$scope', '$routeParams', 'Api', function ($scope, $routeParams, Api) {
      $scope.page = 'admin';
    }])

    // Routes
    .config(['$routeProvider', '$locationProvider', '$httpProvider', function ($routeProvider, $locationProvider, $httpProvider) {
      $routeProvider
        .when('/', {
          templateUrl: '/templates/admin/admin.html',
          controller: 'AdminController'
        })
        .when('/aliases', {
          templateUrl: '/templates/admin/aliases.html',
          controller: 'AliasController'
        })
        .when('/users', {
          templateUrl: '/templates/admin/users.html',
          controller: 'UserController'
        })
        .when('/users/:id', {
          templateUrl: '/templates/admin/userDetails.html',
          controller: 'UserDetailController'
        })
        .when('/settings', {
          templateUrl: '/templates/admin/settings.html',
          controller: 'SettingsController'
        })
        .when('/aliases/:id', {
          templateUrl: '/templates/admin/aliasDetails.html',
          controller: 'AliasDetailCtrl'
       });
      $httpProvider.defaults.headers.delete = { "Content-Type": "application/json;charset=utf-8" };
      $httpProvider.interceptors.push(function($q, $location) {
        return {
          response: function(response) {
            return response;
          },
          responseError: function(response) {
            if (response.status === 401)
              $location.absUrl('/login');
            return $q.reject(response);
          }
        };
      });
      $locationProvider.html5Mode({ enabled: true, requireBase: false, rewriteLinks: true});
    }]);<|MERGE_RESOLUTION|>--- conflicted
+++ resolved
@@ -314,8 +314,6 @@
       };
     }])
 
-<<<<<<< HEAD
-=======
     .controller('UserController', ['$scope', '$routeParams', 'Api', '$uibModal', '$filter', '$location', '$timeout', 'FileSaver', function ($scope, $routeParams, Api, $uibModal, $filter, $location, $timeout, FileSaver) {
       $scope.loading = true;
       $scope.alertMessage = {};
@@ -667,7 +665,6 @@
       });
     }])
     
->>>>>>> 32a5c87e
     .controller('AliasDetailCtrl', ['$scope', '$routeParams', 'Api', '$uibModal', '$filter', '$location', '$timeout', function ($scope, $routeParams, Api, $uibModal, $filter, $location, $timeout) {
       $scope.page = 'aliasDetail';
       $scope.alertMessage = {};
@@ -887,46 +884,7 @@
         $scope.aliasLoad();
       });
     }])
-<<<<<<< HEAD
-
-    // handles password resets, needs cleanup
-    .controller('ResetController', ['$scope', '$routeParams', 'Api', '$timeout', function ($scope, $routeParams, Api, $timeout) {
-      $scope.form = {};
-      $scope.alertMessage = {};
-      $scope.page = 'reset';
-      $scope.submitPass = function() {
-        $scope.loading = true;
-        var pass = {'password': $scope.password};
-        Api.ResetPass.post(null, pass).$promise.then(function (response) {
-          console.log(response);
-          $scope.loading = false;
-          if (response.status == 'ok') {
-            $scope.alertMessage.text = 'Password changed!';
-            $scope.alertMessage.type = 'alert-success';
-            $scope.alertMessage.show = true;
-            $timeout(function () { $scope.alertMessage.show = false; }, 3000);
-          } else {
-            $scope.alertMessage.text = 'Error changing password: '+response.data.error;
-            $scope.alertMessage.type = 'alert-danger';
-            $scope.alertMessage.show = true;
-            $timeout(function () { $scope.alertMessage.show = false; }, 3000);
-          }
-        }, function(response) {
-          console.log(response);
-          $scope.alertMessage.text = 'Error changing password: ' + response.data.error;
-          $scope.alertMessage.type = 'alert-danger';
-          $scope.alertMessage.show = true;
-          $timeout(function () {
-            $scope.alertMessage.show = false;
-          }, 3000);
-          $scope.loading = false;
-        });
-        };
-    }])
-
-=======
  
->>>>>>> 32a5c87e
     // needs cleanup
     .controller('SettingsController', ['$scope', '$routeParams', 'Api', 'uuid', '$uibModal', '$filter', '$timeout', '$sanitize', function ($scope, $routeParams, Api, uuid, $uibModal, $filter, $timeout, $sanitize) {
       $scope.alertMessage = {};
