    <script src="https://unpkg.com/angular-uuid@0.0.4/angular-uuid.js"></script>
    <link rel="stylesheet" href="https://cdnjs.cloudflare.com/ajax/libs/angularjs-color-picker/3.3.0/angularjs-color-picker.min.css" />
    <link rel="stylesheet" href="https://cdnjs.cloudflare.com/ajax/libs/angularjs-color-picker/3.3.0/themes/angularjs-color-picker-bootstrap.min.css" />
    <link rel="stylesheet" href="https://cdnjs.cloudflare.com/ajax/libs/hyperform/0.9.5/hyperform.min.css">
    <script src="https://cdnjs.cloudflare.com/ajax/libs/hyperform/0.9.5/hyperform.min.js"></script>
    <script src="https://unpkg.com/tinycolor2@1.4.1/dist/tinycolor-min.js"></script>
    <script src="https://cdnjs.cloudflare.com/ajax/libs/angularjs-color-picker/3.3.0/angularjs-color-picker.js"></script>
<<<<<<< HEAD
    <script src="https://cdnjs.cloudflare.com/ajax/libs/angular-ui-validate/1.2.3/validate.min.js"></script>
    <script src="https://cdnjs.cloudflare.com/ajax/libs/jquery-cookie/1.4.0/jquery.cookie.min.js"></script>
    <script src='http://cdnjs.cloudflare.com/ajax/libs/textAngular/1.5.0/textAngular-rangy.min.js'></script>
    <script src='http://cdnjs.cloudflare.com/ajax/libs/textAngular/1.5.0/textAngular.min.js'></script>
    <link rel='stylesheet' href='/stylesheets/textAngular.css' />
    <% if (gaEnable) { %>
    <!-- Global site tag (gtag.js) - Google Analytics -->
    <script async src="https://www.googletagmanager.com/gtag/js?id=<%= gaTrackingCode %>"></script>
    <script>
        window.dataLayer = window.dataLayer || [];
        function gtag(){dataLayer.push(arguments);}
        gtag('js', new Date());

        gtag('config', '<%= gaTrackingCode %>');
    </script>
        <% } %>
=======
    <script src="https://cdnjs.cloudflare.com/ajax/libs/angular-ui-validate/1.2.3/validate.min.js"></script>
>>>>>>> 54caa9c9
<|MERGE_RESOLUTION|>--- conflicted
+++ resolved
@@ -5,23 +5,4 @@
     <script src="https://cdnjs.cloudflare.com/ajax/libs/hyperform/0.9.5/hyperform.min.js"></script>
     <script src="https://unpkg.com/tinycolor2@1.4.1/dist/tinycolor-min.js"></script>
     <script src="https://cdnjs.cloudflare.com/ajax/libs/angularjs-color-picker/3.3.0/angularjs-color-picker.js"></script>
-<<<<<<< HEAD
-    <script src="https://cdnjs.cloudflare.com/ajax/libs/angular-ui-validate/1.2.3/validate.min.js"></script>
-    <script src="https://cdnjs.cloudflare.com/ajax/libs/jquery-cookie/1.4.0/jquery.cookie.min.js"></script>
-    <script src='http://cdnjs.cloudflare.com/ajax/libs/textAngular/1.5.0/textAngular-rangy.min.js'></script>
-    <script src='http://cdnjs.cloudflare.com/ajax/libs/textAngular/1.5.0/textAngular.min.js'></script>
-    <link rel='stylesheet' href='/stylesheets/textAngular.css' />
-    <% if (gaEnable) { %>
-    <!-- Global site tag (gtag.js) - Google Analytics -->
-    <script async src="https://www.googletagmanager.com/gtag/js?id=<%= gaTrackingCode %>"></script>
-    <script>
-        window.dataLayer = window.dataLayer || [];
-        function gtag(){dataLayer.push(arguments);}
-        gtag('js', new Date());
-
-        gtag('config', '<%= gaTrackingCode %>');
-    </script>
-        <% } %>
-=======
-    <script src="https://cdnjs.cloudflare.com/ajax/libs/angular-ui-validate/1.2.3/validate.min.js"></script>
->>>>>>> 54caa9c9
+    <script src="https://cdnjs.cloudflare.com/ajax/libs/angular-ui-validate/1.2.3/validate.min.js"></script>